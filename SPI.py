# # Star-planet Interaction (model)
# ## Sub-Alfvenic flux for both a Parker spiral magnetic field configuration and a closed dipolar field configuration


# import statements
import os
import shutil
import numpy as np
import pandas as pd
import matplotlib
import matplotlib.pyplot as plt
from matplotlib.offsetbox import OffsetImage, AnnotationBbox
from scipy.special import lambertw

matplotlib.rc_file_defaults()
#plt.style.use(['bmh','/home/torres/Dropbox/python/styles/paper.mplstyle'])

### Getting parameters to predict SPI radio emission
#
# Observing parameters: Observin frequency, assumed rms noise, Delta_nu
# Stellar parameters: T_corona, n_base_corona, B_field, Isothermality of plasma
# Geometry of the sub-Alfvénic interaction: alpha, theta_M
#
from SPIworkflow.__init__ import *

# Import useful constants and functions to be used in the code
from SPIworkflow.constants import *
import SPIworkflow.SPIutils as spi
            
from SPIworkflow.data import get_spi_data, create_data_tables

# In the future, use function n_wind (under SPIworkflow)
# ## Instead of using particle density, we'll use M_dot 
# ### Currently, this function isn't used for the calculations
#
# n_w = n_wind(M_star_dot, r0=R_sun, v_r0=1.0)


# Create output directory for the results 
# Return df_planets and df_no_planets
# Create CARMENES tables for targets 
# with planets only, and with no planets, unless those already exist
# 
outdir, df_planets, df_no_noplanets = create_data_tables()

# Read in the input data to estimate radio emission from SPI
#from SPIworkflow.import_table import *
#source_data = './INPUT/SPI-sources_planets_MASTER.csv'
#source_data = './INPUT/SPI-sources-sample5.csv'
#
if selection_criteria == False:
     data = get_spi_data(infile_data=source_data)
else:
     data = get_spi_data(infile_data=source_data,distance_max=15, p_orb_max = 10, bfield_min=100,bfield_max=1000.0, dec_min=-90)


# Assume fully ionized, purely hydrogen plasma (=> 50% protons, 50% electrons)
mu = (0.5*m_p + 0.5*m_e)/(m_p + m_e) # mean "molecular weight"
m_av = mu * m_p  # average mass density

# Isothermal Parker wind (assumed)
# Isothermal sound speed, in cm/s- Depends only on the Temperature of the stellar corona
vsound = np.sqrt(k_B * T_corona / m_av) 


indis = range(len(data))
#indis = [0]
for indi in indis:
    planet = data['planet_name'][indi]
    #print("Planet = {0:12s}\n".format(planet))
    d      = data['d_star(pc)'][indi] * pc               # Distance to stellar system , in  cm
    B_star = data['bfield_star(gauss)'][indi]            # Stellar surface magnetic field
    M_star = data['mass_star(m_sun)'][indi] * M_sun
    P_orb  = data['p_orb(days)'][indi] # Orbital period, in days
    Exoplanet = data['planet_name'][indi]
    Rp = data['radius_planet(r_earth)'][indi]*R_earth # Planetary radius
    Mp = float(data['mass_planet(m_earth)'][indi])*M_earth # Planetary mass
    r_orb  = data['a(au)'][indi]*au    # orbital distance, in cm
    nu_ecm = data['freq_cycl(ghz)'] # in GHz
    #P_orb  *= 86400 # Orbital period, in cgs
    #semimajor_a = Kepler_r(M_star, P_orb)/au
    R_star = data['radius_star(r_sun)'][indi]
    #orb_distance = data['a(au)'][indi]*au / (R_star*R_sun) # in stellar radii
    P_rot_star = float(data['p_rot(days)'][indi])   # Rotation period  of star, in days
    #print(type(P_rot_star), type(M_star))
    #P_rot_star *= day    # Rotation period  of star, in sec
    Ltot_rad = spi.Lrad_leto(B_star, R_star, P_rot_star) # in erg/s
    #Lnu_rad  = Ltot_rad / (nu_ecm*1e9)
    #Flux_nu_rad = Lnu_rad/(4*np.pi *  d**2)  
    #print("Ltot_rad = {0:2.1e} erg/s".format(Ltot_rad))
    #print("Rp = {0:2.1e} R_earth; Mp = {1:2.1e} M_earth".format(Rp/R_earth, Mp/M_earth))
    #print("Done with planet {0:12s}\n.".format(planet))


# Setting the stellar magnetic field geometry and the value of the 
# intensity of the planetary magnetic field
# 
# Stellar magnetic field geometry
# The convention is that Bfield_geom_arr = 1 => open Parker spiral geometry; 
#                        Bfield_geom_arr = 0 - closed dipolar geometry
#Bfield_geom_arr = [0, 1]
Bfield_geom_arr = [0, 1]

# Magnetic field of the planet
#  Bp0_arr = 0 - unmagnetized planet, i.e., B_planet = 0 G; 
#  Bp0_arr = 1 - magnetized planet, i.e., B_planet > 0 G; 

# Magnetic field of the planet
Bp0_arr= [0, 1]

### Select data in the array to run the code on
#
star_array = range(len(data))
#star_array = [0, 1, 2]
star_array = [8]

for indi in star_array:
    d      = data['d_star(pc)'][indi] * pc               # Distance to stellar system , in  cm
    R_star = data['radius_star(r_sun)'][indi] * R_sun    # Stellar radius in cm
    M_star = data['mass_star(m_sun)'][indi] * M_sun      # Stellar mass in g,
    P_rot_star = float(data['p_rot(days)'][indi]) * day  # Rotation period  of star, in sec
    B_star = data['bfield_star(gauss)'][indi]            # Stellar surface magnetic field
  
    # Planet - 
    Exoplanet = data['planet_name'][indi]
    Rp = data['radius_planet(r_earth)'][indi]*R_earth # Planetary radius, in cm
    Mp = float(data['mass_planet(m_earth)'][indi])*M_earth # Planetary mass, in grams
    r_orb  = data['a(au)'][indi]*au    # orbital distance, in cm
    P_orb = data['p_orb(days)'][indi] #orbital period of planet, in days
    
    for ind in Bfield_geom_arr:
        for ind1 in Bp0_arr:

            # Common properties for star and planet
            # 
            Omega_star = 2.0*np.pi / P_rot_star # Angular rotation velocity of the star
            M_star_msun = M_star / M_sun # Stellar mass in units of solar mass
        
            r_sonic =  G * M_star / (2 * vsound**2) # Radius of sonic point

            # MPT: The two lines below ("Nsteps" and "d_orb" should be outside this loop, 
            # but for some reason to be understood, the first time results in v_sw[0] = 0, which in turn results
            # in a division by zero. This causes exiting the program. So, for now, we keep those lines inside the loop, which 
            # prevents the zeroth value. Maybe the line v_sw = np.zeros(len(d_orb)) is causing the trouble? Check it
            #Nsteps = 10
            #d_orb_max = 2*r_orb/R_star # Max. orbital distance, in units of R_star
            d_orb_max = r_orb/R_star  + 10 # Max. orbital distance, in units of R_star
            Nsteps = int(2*d_orb_max)
            #d_orb = np.linspace(1.002, 10, Nsteps) * R_star # Array of (orbital) distances to the star
            d_orb = np.linspace(1.02, d_orb_max, Nsteps) * R_star # Array of (orbital) distances to the star
            #d_orb = np.linspace(1.02, 210, Nsteps) * R_star # Array of (orbital) distances to the star
            #print(len(d_orb))
            v_orb = (G * M_star/d_orb)**0.5 # Orbital speed of planet as f(distance to star), in cm/s
            v_corot = d_orb * Omega_star # Corotation speed (cm/s)

            #Omega_planet = np.ones(len(d_orb)) * Omega_earth # array of angular speeds of the planet, in  s^(-1)
            Omega_planet =  v_orb / d_orb # Angular speed of the planet, in s^(-1). NOte that it's an array

            #
            # The wind speed is computed as in Turnpenney+18
            #
            # using the Lambert W function
            # D_r as in Eq. 18 of Turnpenney+2018, which is taken from eq. 15 in Cranmer 2004
            D_r = (d_orb/r_sonic)**(-4) * np.exp(4*(1 - r_sonic/d_orb) - 1)
            v_sw2 = np.zeros(len(d_orb), dtype=complex)
            v_sw  = np.zeros(len(d_orb))

            for i in range(len(d_orb)):
                if (d_orb[i]/r_sonic) >= 1.0:
                    v_sw2[i] = -vsound**2 * lambertw(-D_r[i], k=-1)
                else: 
                    v_sw2[i] = -vsound**2 * lambertw(-D_r[i], k=0)
                # The actual speeed is the real part of v_sw2[i]
                v_sw[i]  = np.sqrt(v_sw2[i].real)

            v_sw_base = v_sw[0]    # Stellar wind velocity at the closest distance to the star
            
            #print("V_sound = {0:.3f} km/s; V_sw at the base = {1:.3f} km/s".format(vsound/1e5, v_sw_base/1e5))    
            
            # Eq. 23 of Turnpenney+18 - Second term of RHS 
            # The vector v_rel = v_sw - v_orb (Eq. 5 in Saur+13, and see also Fig. 1 in Turnpenney+18)
            # 
            v_rel = np.sqrt(v_orb**2 + v_sw**2) # Relative speed between stellar wind and obstacle
            v_rel_angle = np.arctan(v_orb/v_sw) # Angle between radial vector and relative velocity
            
            # n_dplanet - Number density at orbital distance to the planet. 
            # If the stellar plasma is assumed to be isothermal, then 
            # the density falls down as ~ R^(-2) * v_sw^(-1).
            #
            # Alternatively, we fix the density at the distance of the planet from the host star.
            #
            if isothermal:
                n_dplanet = n_sw_base / (d_orb/R_star)**2 / (v_sw/v_sw_base) # Plasma density at distance (R/R_star)
            else:
                n_dplanet = 1e4  # fixed                 
                
            # Magnetic field geometry
            # open_field - defines the geometry of the magnetic field
            open_field = Bfield_geom_arr[ind]
            
            if open_field: 
                # Open Parker Spiral - Falls down with distances as R^(-2) rather than R^(-3) as in the dipole case
                B_r = B_star * (d_orb/R_star)**(-2) # Stellar wind B-field at (R/R_star), Eqn 20 Turnpenney 2018
                B_phi = B_r * v_corot/v_sw # Azimuthal field (Eqn 21 Turnpenney 2018)
                B_tot = np.sqrt(B_r**2 + B_phi**2) # Total stellar wind B-field at planet orbital distance

                # Eq. 23 of Turnpenney 2018 -  First term of RHS
                B_ang = np.arctan(B_phi/B_r) # Angle the B-field makes with the radial direction

                # Angle between the stellar wind magnetic field and the impinging plasma velocity
                # Eqn 23 in Turnpenney 2018. It's also Eq. 13 in Zarka 2007
                theta = np.absolute(B_ang - v_rel_angle) 

                # theta is the angle between the B_sw (the insterstellar magnetic field), and the
                # incident stellar wind velocity.  See Fig. 1 in Turnpenney+2018
                #
                geom_f = (np.sin(theta))**2 # Geometric factor in efficiency 
            else:
                # Closed, dipolar configuration - It falls with distance as R^(-3)
                # B_star - magnetic field at the magnetic equator on the stellar surface
                # 
                phi = 0. # azimuth, measured from the North magnetic pole of the star (in degrees)
                phi *= np.pi/180. # to radians

                B_r   = -2 * B_star * (d_orb/R_star)**(-3) * np.cos(phi) # Radial component of the dipole magnetic field of the stellar wind as f(distance to star)
                B_phi = - B_star * (d_orb/R_star)**(-3) * np.sin(phi) # Azimuthal component of the dipole magnetic field 
                B_tot = np.sqrt(B_r**2 + B_phi**2) # Total dipole magnetic field 

                geom_f = 1.0 # Geometric factor. 1 for closed dipole configuration, different for the open field configuration

            # Alfven speed and Mach Number
            rho_sw = m_av * n_dplanet #wind density, in g * cm^(-3)
            #v_alf = 2.18e11 * B_tot / np.sqrt(n_dplanet) # Alfven speed at the distance of the planet, in cm/s
            #v_alf = B_tot / np.sqrt(4.0 * np.pi * rho_sw) 
            # Relativistically corrected Alfvén speed, as v_alf must be less than the speed of light
            v_alf = B_tot / np.sqrt(4.0 * np.pi * rho_sw) * 1./np.sqrt(1 + (B_tot**2/(4.*np.pi * rho_sw * c**2)))
            M_A   = v_rel/v_alf # Alfven mach number
            
            #Radial Alfvén speed
            mu_0_cgs = 1.0 # magnetic permeability in vacuum, in cgs units
            v_alf_r = B_r / np.sqrt(mu_0_cgs * rho_sw) # in cm/s
            M_A_radial = np.abs(v_sw / v_alf_r)

            #print('Relative speed = {0:.1e} km/s \n', format(v_rel/1e5))
            #print('Alfvén speed   = {0:.1e} km/s \n', format(v_alf/1e5))
            #print('Alfvén Mach number = {0:.3f} \n', format(M_A))
            #print('v_alf_rel/v_alf  = {0:.1e} km/s \n', format(v_alf_rel/v_alf))

            #print('Wind speed   = {0:.1e} km/s \n', format(v_sw/1e5))
            #print('Alfvén radial speed = {0:.1e} km/s \n', format(v_alf_r/1e5))
            #print('Alfvén radial Mach number = {0:.3f} \n', format(M_A_radial))

            # defines whether planet is unmagnetized (Bp0=0), or magnetized (Bp0 = 1)
            Bp0 = Bp0_arr[ind1]
            print(Bp0)
            if Bp0:
                # Magnetic field, using Sano's (1993) scaling law, in units of B_earth 
                Bp = spi.bfield_sano(M_planet = Mp/M_earth, R_planet =
                        Rp/R_earth, Omega_rot_planet =
                        Omega_planet/Omega_earth) 
                
                Bp *= bfield_earth * Tesla2Gauss # in Gauss 
                Bp = np.ones(len(d_orb))
            else:
                Bp = np.zeros(len(d_orb)) # unmagnetized planet
            
            #print('Bp: {0:.2e} Gauss'.format(Bp))
            # Planetary magnetic field (as a function of orbital distance)
            #
            # This is a simple Sano(1993) scaling law dependence, assuming a tidally locked planet, 
            # core_radius equal to the Earth radius, and core density equal to that of the Earth.
            #
            # Bp0 is the magnetic field at the assumed orbital distance
            #    
            #Bplanet_dep = 0
            #if Bplanet_dep:
            #    Bp = Bp0 * M_star_msun**(1/2)/(d_orb/au)**(3/2) * (P_orb/yr)
            #else:    
            #    Bp = Bp0  #If we don't use any dependence, then Bp = Bp0
            
            #print('Bp = ', Bp)
            #
            # Effective radius of the Alfvén wing, in units of R_p (R_obst in Eq. 57 of Saur+2013, A&A)
            # It depends on the orientation, theta_M, of the intrinsic planetary magnetic field (Bp) 
            # wrt the external magnetic field (B_tot).
            #
            
            #if (Bp > 0.0):
            #    Rp_eff = Rp * np.sqrt(3*np.cos(theta_M/2)) * (Bp/B_tot)**(1./3.)
            #    Rp_eff[Rp_eff<Rp]=Rp # Rp_eff cannot be smaller than Rplanet
            #else:
            #    Rp_eff = Rp  

            Rp_eff = Rp * np.sqrt(3*np.cos(theta_M/2)) * (Bp/B_tot)**(1./3.) # in cm
            Rp_eff[ Rp_eff < Rp] = Rp # Rp_eff cannot be smaller than Rplanet    
            #print("Planetary Magnetic field = {0:.1f} G".format(Bp))
            #print("The effective radius is {0:.1e}".format(Rp_eff))
            #print(f"Rp_eff = \n {Rp_eff}")
            #print(f"Rp_eff/Rp = \n {Rp_eff/Rp}")
            # 
            # Total Poynting flux, as in Saur+2013 - Eq. 55 (page 7 of 20)
            # Applies if  M_A is small (<< 1)
            # Note that for the geometric factor, we follow Turnpenney's definition, so 
            # the factor is sin^2(theta), not cos^2(theta)
            #
            # Total Poynting flux (S_mks), in mks units [kg * m * s^(-2) * A^(-2)]
            mu_0 = 4*np.pi*1e-7 # magnetic permeability in vacuum, in mks units
            # Poynting flux, in mks units
            S_poynt_mks = 2 * np.pi * (Rp_eff/1e2)**2 * (alpha*M_A)**2  \
                            * (v_alf/1e2) * (B_tot/1e4)**2 / mu_0 * geom_f
            S_poynt = S_poynt_mks * 1e7 # Total Poynting flux, in cgs units (erg/s) 
            
            # Total Poynting flux, as in Lanza 2009 (Eq. 8) and Zarka 2007 (Eq. 9) 
            # They have a value which is different by a factor 2 * M_A * alpha^2
            # In addition, they include a geometric factor of order 1/2.
            #
<<<<<<< HEAD
            ZL_factor = 0.5
            S_poynt_ZL = S_poynt * ZL_factor / (2 * M_A * alpha**2 * geom_f)

            # Zarka notes that it should be equation 8 to be used instead. 
            # so we need to add an additional correction factor of 1./np.sqrt(1 + 1/M_A**2)
            S_poynt_ZL_mks = np.pi * (Rp_eff/1e2)**2 * M_A \
                                   * (v_alf/1e2) * (B_tot/1e4)**2 * geom_f / mu_0 \
                                   * 1./np.sqrt(1 + 1/M_A**2) 
=======
            #ZL_factor = 0.5
            #S_poynt_ZL = S_poynt * ZL_factor / (2 * M_A * alpha**2 * geom_f)

            # Total Poynting flux, as in Zarka 2007 (Eq. 8), but using the
            # Alfvén conductance as defined in Neubaur.
            # Note that Eq. 8 in Zarka2007 is for the power "per hemisphere",
            # so to have the total Poynting flux, as above for S_poynt_mks, 
            # we multiply by a factor of 2.0. The resulting expression is
            # identical to the one above, if taken into account that 
            # v_rel = v_alf * M_A. 
            #
            S_poynt_ZL_mks = 2 / np.sqrt(1 + 1/M_A**2) *  (v_rel/1e2) \
                            * (B_tot/1e4)**2 * geom_f / mu_0 * np.pi*(Rp_eff/1e2)**2 
>>>>>>> 3022f97a
            S_poynt_ZL     = S_poynt_ZL_mks * 1e7  # in cgs units
            
            # Beam solid angle covered by the ECM emission
            # It depends on the kinetic energy of electrons (as beta is determined from them), in keV
            #
            #Ekin_min = 10 ; Ekin_max = 511        
            Ekin_min = 20 ; Ekin_max = 200
            beta_min = spi.beta_keV(Ekin_min) 
            beta_max = spi.beta_keV(Ekin_max)
            
            # BEAM SOLID ANGLE
            # We assume an emission cone with half-opening angle theta and angular width d_theta.
            # theta and d_theta are related to the speed of the electrons as theta \approx d_theta \approx v/c = beta
            # 
            # The solid angle, Omega, of a cone with half-opening angle, theta, 
            # is Omega = 2*np.pi * (1. - np.cos(theta))
            # Therefore, a cone sheet with inner half-opening angle, theta, and angular width d_theta
            # has a solid angle Omega = 2*np.pi* ( np.cos (theta - d_theta/2) - np.cos(theta +d_theta/2)) 
            
            #Range of beam solid angles (Omega) for the emitter depends on beta_min and beta_max
            Omega_1 = 2*np.pi * (np.cos(np.arccos(beta_min) - beta_min/2) - np.cos(np.arccos(beta_min) + beta_min/2)) 
            Omega_2 = 2*np.pi * (np.cos(np.arccos(beta_max) - beta_max/2) - np.cos(np.arccos(beta_max) + beta_max/2)) 
            
            # beam solid angle of the emitter / 4*pi 
            # Check why I (MPT) wrote " /4*pi" in the previous line 
            Omega_min = min(Omega_1, Omega_2)
            Omega_max = max(Omega_1, Omega_2)

            
            #print("beta_min of electrons (E_k={0:.1f} keV) = {1:.3f}; \n beta_max of electrons (E_k={2:.1f} keV) = {3:.3f}".\
            #      format(Ekin_min, beta_min, Ekin_max, beta_max))
            #print("Half-opening angle of emission cone: theta_min = {0:.1f} deg; theta_max = {1:.1f} deg".\
            #       format(np.arccos(beta_max)*180./np.pi, np.arccos(beta_min)*180/np.pi))
            #print("(Angular) width of emission cone: theta_min = {0:.1f} deg; theta_max = {1:.1f} deg".\
            #       format(beta_min*180./np.pi, beta_max*180/np.pi))
            #print("solid angles: Min = {0:.3f}; Max = {1:.3f}".format(Omega_min, Omega_max))
            #print(" ")

            # in-band radio power received from one whole hemisphere
            #power  = 2*np.pi * flux * mJy * d**2 * Delta_nu_obs 

            # The range of allowed powers, considering the beamed solid angle
            # and the possible total bandwidth
            # 
            gyrofreq = e*B_star/(2*np.pi * m_e * c)
            Delta_nu_cycl = 0.5 * gyrofreq # width of ECMI emission = (0.5 * gyrofreq)
        
            #Fix flux_min = flux_max = flux
            #flux_min = flux_max = flux 

            #
            #power_min = power/(2*np.pi) * (flux_min/flux) * Omega_min * Delta_nu_cycl/Delta_nu_obs
            #power_max = power/(2*np.pi) * (flux_max/flux) * Omega_max * Delta_nu_cycl/Delta_nu_obs
            #
            # Range of values for the star-ward Poynting flux
            #Poynt_min = power_min / eps_max 
            #Poynt_max = power_max / eps_min 

            #print("In-band power (from 1 whole hemisphere) =  {0:.2e}".format(power))
            #print("power (from 1 sr)  =  {0:.2e}".format(power/2/np.pi * Delta_nu_cycl/Delta_nu_obs))
            #print("power_min =  {0:.2e}; power_max = {1:.2e}".format(power_min, power_max))
            #print("Poynting fluxes: Min = {0:.2e}; Max = {1:.2e}".format(Poynt_min, Poynt_max))
            # Flux density received at Earth (from the theoretically expected Poynting flux)
            # 
            
            #beam solid angle of the ECMI emission, in sterradians. There is no need to fix this value, as this is
            #given by the population of electrons. If we don't fix it, we can constrain other parameters, e.g., 
            # eps, the efficienty factor in converting energy into Poynting flux.
            bsa_Omega = 1.6 

            # For simplicity, take Omega_min = Omega_max = Omega
            #Omega_min = Omega_max = Omega
            Omega_min = bsa_Omega
            Omega_max = bsa_Omega
            
            dilution_factor_min = eps_min / (Omega_max * d**2 * Delta_nu_cycl) 
            dilution_factor_max = eps_max / (Omega_min * d**2 * Delta_nu_cycl)

            # Min and Max expected flux density to be received for Saur-Turnpenney model, in erg/s/Hz/cm2
            Flux_r_S_min = S_poynt * dilution_factor_min
            Flux_r_S_min *= 1e26 # Flux density, in mJy
            Flux_r_S_max = S_poynt * dilution_factor_max
            Flux_r_S_max *= 1e26 # Flux density, in mJy

            # Min and Max expècted flux density to be received for Zarka-Lanza model, in erg/s/Hz/cm2
            Flux_r_S_ZL_min = S_poynt_ZL * dilution_factor_min
            Flux_r_S_ZL_min *= 1e26 # Flux density, in mJy
            Flux_r_S_ZL_max = S_poynt_ZL * dilution_factor_max
            Flux_r_S_ZL_max *= 1e26 # Flux density, in mJy
            

            ###########################################################################
            ####                  PLOTTING                                         ####
            ###########################################################################
            
            ### Plot received flux density as a function of distance from the star
            ###
            #matplotlib.rc_file_defaults()
            #plt.style.use(['bmh', '/home/torres/Dropbox/python/styles/paper.mplstyle'])

            lw = 3

            # Kepler's third law, with d_orb_mark in units of R_star, 
            # so that period_mark is in days.
            #
            #period_mark = np.array([1, 10, 20, 40, 80, 100, 120, 140, 160,])
            period_mark = np.array([1, 10, 30, 60, 100, 200, 500, 1000, 2000])
            d_orb_mark = (period_mark/yr)**(2/3) * M_star_msun**(1/3) * (au/R_star)

            # Plot only Flux density vs. orbital distance, or also log(M_A) vs. d_orb 
            multiple = 1
            if multiple:
                plt.figure(figsize=(8,11))
                ax1 = plt.subplot2grid((3,1),(0,0),rowspan=1,colspan=1)
                ax2 = plt.subplot2grid((3,1),(1,0),rowspan=2,colspan=1)
            else:
                plt.figure(figsize=(8,7.5))
                ax2 = plt.subplot2grid((1,1),(0,0),rowspan=1,colspan=1)


            x   = d_orb/R_star # (distance array, in units of R_star)

            y_min = np.log10(Flux_r_S_min) # minimum flux (array), Saur/Turnpenney model
            y_max = np.log10(Flux_r_S_max) # maximum flux (array)
            y_min_ZL = np.log10(Flux_r_S_ZL_min) # minimum flux (array), Zarka/Lanza model
            y_max_ZL = np.log10(Flux_r_S_ZL_max) # maximum flux (array)

            ax1.plot(x, np.log10(M_A), color='k', lw=lw)
            #ax2.plot(x, y_min, lw=lw, color='orange', lw=lw, label="Saur/Turnpenney model")
            #ax2.plot(x, y_max, lw=lw, color='orange')
            
            # Fill with color for ZL and ST models
            #
            ax2.fill_between(x, y_min_ZL, y_max_ZL, color="blue", alpha=0.7, label="Zarka/Lanza model")
            ax2.fill_between(x, y_min, y_max,color="orange", alpha=0.7, label="Saur/Turnpenney model")


            #ax2.plot(dvec/R_star,np.log10(Flux_r_S), lw=lw, label="Saur/Turnpenney model")
            #ax2.plot(dvec/R_star,np.log10(Flux_r_S_ZL), lw=lw,label = "Zarka/Lanza model")
            #
            #ax2.fill_between([np.amin(dvec)/R_star,np.amax(dvec)/R_star], \
            #                 [np.log10(Poynt_min),np.log10(Poynt_min)], \
            #                 [np.log10(Poynt_max),np.log10(Poynt_max)],color="orange",alpha=0.4)

            ax11 = ax1.twiny()
            ax11.set_xticks(d_orb_mark)
            ax11.set_xticklabels(period_mark)
            ax11.tick_params(top=False,which='minor')
            ax1.tick_params(top=False,which='both')
            ax1.set_xticklabels([])
            #ax2.tick_params(labeltop=False, labelright=True)

            # Axis limits
            draw_all_xlim = True
            if draw_all_xlim:
                xmin = np.amin(d_orb)/R_star
                xmax = np.amax(d_orb)/R_star
            else:
                xmin = 2.5
                xmax = 25

            ax11.set_xlim([xmin, xmax])
            ax1.set_xlim([xmin, xmax])
            ax2.set_xlim([xmin, xmax])

            #ax1.set_xscale('log')
            #ax2.set_xscale('log')
            #VALORES ORIGINALES
            ymin_ax1=-3
            ymin=-3
            ymax=3
            ax1.set_ylim([ymin_ax1,0])
            ax2.set_ylim([ymin,ymax])
            #VALORES TEST
            #ax1.set_ylim([-50,20])
            #ax2.set_ylim([-50,80])

            # Draw vertical line at average position of planet
            ax1.axvline(x=r_orb/R_star, ls='--', color='k', lw=2)
            ax2.axvline(x=r_orb/R_star, ls='--', color='k', lw=2)
            
            #
            ax11.set_xlabel("Orbital period [days]")
            ax2.set_xlabel(r"Distance / Stellar radius")
            ax1.set_ylabel(r"${\rm log} (M_A)$")
            ax2.set_ylabel(r"${\rm log}$ (Flux density [mJy])")

            #Draw also Alfven radial Mach number
            draw_M_A_radial = 0
            if draw_M_A_radial:
                ax12 = ax1.twinx() #instantiate 2nd axes that shares the same x-axis
                ax12.set_ylim([-3,0])
                color = 'tab:blue'            
                ax12.set_ylabel('')
                ax12.plot(x, np.log10(M_A_radial), color=color, lw=lw)
                ax12.set_ylabel(r"${\rm log} (M_{A, \rm radial})$", color=color)
                ax12.tick_params(axis='y', labelcolor=color)
            
            # draw 3*rms upper limit
            draw_rms = 1
            if draw_rms:
                ax2.axhline(y=np.log10(3*rms), ls='-.', color='grey', lw=2)
                xpos = d_orb_max/6
                ypos = np.log10(4*rms)
                ax2.text(x=xpos,y=ypos,s=r"3$\times$RMS",fontsize='small')
            
            ax1.plot([xmin, xmax],[22,22],'k--') # This line needs to be modified to take into account different
            ax2.legend(loc=1)

            # draw a little Earth at the planet position for visualization purposes
            draw_earth = 1
            if draw_earth:
                paths = ['./pics/earth.png']
                x = [r_orb/R_star]
                y = [np.log10(3*rms)]
                for x0, y0, path in zip(x, y, paths):
                    ab_earth = AnnotationBbox(spi.getImage(path), (x0, y0), frameon=False)
                    ax2.add_artist(ab_earth)            
    
            #Print out relevant input and output parameters, including the expected flux received at Earth 
            # from the SPI at the position of the planet
            # To this end, first find out the position of the planet in the distance array
            d_diff = np.abs((d_orb-r_orb)/R_star)
            loc_pl = np.where(d_diff == d_diff.min())

            B_pl_loc = round(float(Bp[loc_pl]/(bfield_earth*Tesla2Gauss)), 2) # Planetary magnetic field, in units of Bfield_earth
            #B_pl_loc = int(Bp[loc_pl]) # Planetary magnetic field, in Gauss
            
            #ax2.text(x=60,y=1.8,s=r"$B_\ast = \,{\rm G}$")
            #ax2.text(x=60,y=1.4,s=r"$B_{\rm pl} = 1 \,{\rm G}$")
            #
            #ax2.text(x=12,y=-1.2,s=r"$B_{\rm cycl}$   = " + str(B_star) + " G ",fontsize='small')
            #ax2.text(x=12,y=-1.6,s=r"$B_{\rm planet}$ = " + str(Bp) + " G ", fontsize='small')
            #ax2.text(x=12,y=-2.0,s=r"$n_{\rm corona}$ = " + str(n_sw_base/1e7) + "x10$^7$ cm$^{-3}$ ", fontsize='small')
            #ax2.text(x=3,y=0.1+np.log10(3*rms),s=r"Requested 3$\sigma$", fontsize='x-small')
            xpos =xmax*0.8
            ypos_offset = (ymax-ymin)/8
            ypos = (ymax-ymin)/4 + ypos_offset
            d_ypos = (ymax-ymin)/12
            ax2.text(x=xpos,y=ypos,s=r"$B_\star$    = " + str(B_star) + " G ",fontsize='small')
            ax2.text(x=xpos,y=ypos-d_ypos,s=r"$B_{\rm planet}$ = " + str(B_pl_loc) + r"$B_{\rm Earth}$", fontsize='small')
            ax2.text(x=xpos,y=ypos-2*d_ypos, s=r"$n_{\rm corona}$ = " + str(n_sw_base/1e7) + "x10$^7$ cm$^{-3}$ ", fontsize='small')
        
             
            common_string = str(B_star)+"G"+"-Bplanet"+str(Bp[loc_pl])+"G"
            if open_field:
                ax1.text(x=0, y=1, s= Exoplanet + " - Open field")
                outfile = Exoplanet + "-Open-Bstar"+ common_string
            else:
                ax1.text(x=0, y=1, s= Exoplanet + " - Closed field")
                outfile = Exoplanet + "-Closed-Bstar"+ common_string
            
            # Variable to send output to files (plotout= True), or show them in
            # the terminal (plotout = False) 
            if plotout:
                plt.tight_layout()
                outfilePDF = os.path.join(outdir, outfile+".pdf")
                plt.savefig(outfilePDF)
                outfilePNG = os.path.join(outdir, outfile+".png")
                plt.savefig(outfilePNG)
                plt.close()
            else:
                plt.tight_layout()
                plt.show()

            
            outfileTXT = os.path.join(outdir, outfile+'.txt')
            with open(outfileTXT, 'w') as f:
                f.write('# INPUT PARAMETERS:  ########\n') 
                #f.write('B_star = {0:.0f} G; B_planet = {1:.0f} G\n'.format(B_star, Bp[loc_pl]))
                f.write('T_corona = {0:.0e} K\n'.format(T_corona))
                f.write('Stellar wind particle density at the base = {0:.0e} cm-3\n'.format(n_sw_base))
                f.write('mu_0 [mks units] = {0:.0e}\n \n'.format(mu_0))
                f.write('# OUTPUT PARAMETERS: ########\n')
                f.write('ECMI freq (fundamental) = {0:.0f} MHz\n'.format(gyrofreq/1e6))
                f.write('Flux_ST: ({0}, {1}) mJy\n'.format(Flux_r_S_min[loc_pl], Flux_r_S_max[loc_pl]))
                f.write('Flux_ZL: ({0}, {1}) mJy\n'.format(Flux_r_S_ZL_min[loc_pl], Flux_r_S_ZL_max[loc_pl]))
                f.write('v_rel at r_orb: {0} \n'.format(v_rel[loc_pl]))
                f.write('v_alf at r_orb: {0} \n'.format(v_alf[loc_pl]))
                f.write('M_A at r_orb: {0} \n'.format(M_A[loc_pl]))
                #f.write('v_rel/v_alf at r_orb: {0} \n'.format(v_rel[loc_pl]/v_alf[loc_pl]))
                f.write('B_tot at r_orb: {0} \n'.format(B_tot[loc_pl]))
                f.write('Rp_eff at r_orb: {0} \n'.format(Rp_eff[loc_pl]))

            


            # Print out the expected flux received at Earth from the SPI at the position of the planet

            # First, find out the position of the planet in the distance array
            d_diff = np.abs((d_orb-r_orb)/R_star)
            location_pl = np.where(d_diff == d_diff.min())

            #print('S_poynt: {0} erg/s\n'.format(S_poynt))
            #print('Flux_ST: {0} mJy\n'.format(Flux_r_S_max))    
            #print('Flux_ZL: {0} mJy\n'.format(Flux_r_S_ZL_max))    

            # Print out minimum and maximum values of flux density at the planet location
            #print("B_star =", B_star, " G; " "B_planet = ", Bp, " G ")
            #print("\nPrint out Poynting Flux at the planet location")
            #print("Saur/Turnpenney (erg/s): ", S_poynt[location_pl])
            #print("\nPrint out Poynting Flux at the first cell")
            #print("Saur/Turnpenney (erg/s): ", S_poynt[0])

            print("\nPrint out minimum and maximum values of flux density at the planet location")
            print('B_planet = {0:.3f} G'.format(B_pl_loc * bfield_earth*Tesla2Gauss))
            print("Saur/Turnpenney (mJy): ", Flux_r_S_min[location_pl], Flux_r_S_max[location_pl])
            print("Zarka/Lanza: (mJy)", Flux_r_S_ZL_min[location_pl], Flux_r_S_ZL_max[location_pl])
            print(f"Done with planet {Exoplanet}")
            #print("\nPrint out minimum and maximum values of flux density at the first cell")
            #print("Saur/Turnpenney (mJy): ", Flux_r_S_min[0], Flux_r_S_max[0])
            #print("Zarka/Lanza: (mJy)", Flux_r_S_ZL_min[0], Flux_r_S_ZL_max[0])<|MERGE_RESOLUTION|>--- conflicted
+++ resolved
@@ -314,16 +314,6 @@
             # They have a value which is different by a factor 2 * M_A * alpha^2
             # In addition, they include a geometric factor of order 1/2.
             #
-<<<<<<< HEAD
-            ZL_factor = 0.5
-            S_poynt_ZL = S_poynt * ZL_factor / (2 * M_A * alpha**2 * geom_f)
-
-            # Zarka notes that it should be equation 8 to be used instead. 
-            # so we need to add an additional correction factor of 1./np.sqrt(1 + 1/M_A**2)
-            S_poynt_ZL_mks = np.pi * (Rp_eff/1e2)**2 * M_A \
-                                   * (v_alf/1e2) * (B_tot/1e4)**2 * geom_f / mu_0 \
-                                   * 1./np.sqrt(1 + 1/M_A**2) 
-=======
             #ZL_factor = 0.5
             #S_poynt_ZL = S_poynt * ZL_factor / (2 * M_A * alpha**2 * geom_f)
 
@@ -337,7 +327,6 @@
             #
             S_poynt_ZL_mks = 2 / np.sqrt(1 + 1/M_A**2) *  (v_rel/1e2) \
                             * (B_tot/1e4)**2 * geom_f / mu_0 * np.pi*(Rp_eff/1e2)**2 
->>>>>>> 3022f97a
             S_poynt_ZL     = S_poynt_ZL_mks * 1e7  # in cgs units
             
             # Beam solid angle covered by the ECM emission
