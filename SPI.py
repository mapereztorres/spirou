# # Star-planet Interaction (model)
# ## Sub-Alfvenic flux for both a Parker spiral magnetic field configuration and a closed dipolar field configuration


# import statements
import os
import shutil
import numpy as np
import pandas as pd
import matplotlib
import matplotlib.pyplot as plt
from matplotlib.offsetbox import OffsetImage, AnnotationBbox
from scipy.special import lambertw

#matplotlib.rc_file_defaults()
plt.style.use(['bmh','SPIworkflow/spi.mplstyle'])

from output import OutputWriter

### Getting parameters to predict SPI radio emission
#
# Observing parameters: Observin frequency, assumed rms noise, Delta_nu
# Stellar parameters: T_corona, n_base_corona, B_field, Isothermality of plasma
# Geometry of the sub-Alfvénic interaction: alpha, theta_M
#
from SPIworkflow.__init__ import *

# Import useful constants and functions to be used in the code
from SPIworkflow.constants import *
import SPIworkflow.SPIutils as spi
import SPIworkflow.freefree as ff
from SPIworkflow.load_data import get_spi_data, create_data_tables, load_target, table_lists


# Create output directory for the results 
# Return df_planets and df_no_planets
# Create CARMENES tables for targets 
# with planets only, and with no planets, unless those already exist
# 
outdir, df_planets, df_no_noplanets = create_data_tables()

# Read in the input data to estimate radio emission from SPI
#from SPIworkflow.import_table import *
#source_data = './INPUT/SPI-sources_planets_MASTER.csv'
#source_data = './INPUT/SPI-sources-sample5.csv'
#
if selection_criteria == False:
     data = get_spi_data(infile_data=source_data)
else:
     data = get_spi_data(infile_data=source_data,distance_max=15, p_orb_max = 10, bfield_min=100,bfield_max=1000.0, dec_min=-90)


# Setting the stellar magnetic field geometry and the value of the 
# intensity of the planetary magnetic field
# 
# Stellar magnetic field geometry
# The convention is that Bfield_geom_arr = 1 => open Parker spiral geometry; 
#                        Bfield_geom_arr = 0 - closed dipolar geometry
#Bfield_geom_arr = [0]

# magnetized_pl_arr is like a False/True array, magfield_planet is the modulus of the magnetic field
#magnetized_pl_arr= [0]
#Bfield_pl = 0.5

#Call many empty lists to be used later in out_table
#all_lists = table_lists()
dipole_mag_pl_lists   = table_lists()
dipole_unmag_pl_lists = table_lists()
spiral_mag_pl_lists   = table_lists()
spiral_unmag_pl_lists = table_lists()


#################################################################
################## GENERAL EMISSION PARAMETERS  #################
#################################################################

# Compute min and max speed of electrons emitting via ECM, in units of the speed of light 
beta_min = spi.beta_keV(Ekin_min);  beta_max = spi.beta_keV(Ekin_max)
            
# Beam solid angle covered by the ECM emission, in sterradians
if which_beam_solid_angle == 'Jupiter-Io':
   bsa_Omega = 1.6  # Value obtained from the DAM emission from Jupiter-Io 
   Omega_min = bsa_Omega; Omega_max = bsa_Omega
else:
   # Get the minimum and maximum values of the beam solid angle for the cone of emission 
   Omega_min, Omega_max = spi.beam_solid_angle(beta_min, beta_max)


############## CHECK THAT THE DATA TABLE IS CORRECT
print('Reading table: ', source_data)
print(data)

############## TABLE INITIALIZATION 
# 
# Create column for M_star_dot to fill it with values
data['M_star_dot(M_sun_dot)']=''
# If bfield_star(gauss) is missing, set it to np.nan
data['bfield_star(gauss)'].replace('', np.nan, inplace=True)
# If p_rot is missing, set it to np.nan
#data['p_rot(days)'].replace('', np.nan, inplace=True)
# Remove targets without p_rot
data.dropna(subset=['p_rot(days)'], inplace=True)
# Do not use stars with P_rot smaller than 10 days
data = data[data['p_rot(days)'] > 10.0]
data['radius_planet(r_earth)'].replace('', np.nan, inplace=True)
data.reset_index(inplace = True) # to prevent funny jumps in the indices

############## PRINT INDEX OF EACH PLANET AFTER RESETTING INDICES IN data
print('All table planets')
print(data['planet_name'])

# Select the exoplanets for which to run the simulation
# COMPUTE_ALL and which_planets are set up in __init__.py
if COMPUTE_ALL == True:
    planet_array = range(round(len(data)/1))
else:
    planet_array = which_planets
print(planet_array)    
for indi in planet_array:
    starname,d, R_star, M_star, P_rot_star, B_star, Exoplanet, Mp, Rp, r_orb, P_orb,eccentricity, q, Q = load_target(data, indi)

    # Fill B_star column if empty. Uses original units from table
    if pd.isna(B_star):
        data['bfield_star(gauss)'][indi] = spi.B_starmass(star_mass=data['mass_star(m_sun)'][indi],Prot=data['p_rot(days)'][indi])
        # Eventually include uncertainties in B _star
        data['e_bfield_star'][indi]='TBD'
    B_star = data['bfield_star(gauss)'][indi]            # Stellar surface magnetic field
    #B_star = B_star * (R_SPI)**-3                        # Magnetic field where the SPI emission takes place (R_SPI)           
    data['M_star_dot(M_sun_dot)'][indi] = spi.Mdot_star(R_star=data['radius_star(r_sun)'][indi],
        M_star=data['mass_star(m_sun)'][indi], Prot_star=data['p_rot(days)'][indi])/M_sun_dot
    M_star_dot = data['M_star_dot(M_sun_dot)'][indi]     # Stellar mass loss rate in solar units 
    

    print('Exoplanet name: ', Exoplanet)

    ###############################################

   
    # Common properties for star and planet
    # 
    M_star_msun = M_star / M_sun # Stellar mass in units of solar mass
    Omega_star = 2.0*np.pi / P_rot_star # Angular rotation velocity of the star

    # Electron gyrofrequency and ECM bandwidth 
    gyrofreq = e*B_star/(2*np.pi * m_e * c) # in cgs units
    Delta_nu_cycl = 0.5 * gyrofreq # Hz - width of ECMI emission  assumed to be  (0.5 * gyrofreq), 

    d_orb_max = r_orb/R_star  + 10 # Max. orbital distance, in units of R_star

    #d_orb = np.linspace(1.002, 10, Nsteps) * R_star # Array of (orbital) distances to the star
    # Nsteps defines the size of the array
    # NOTE: Consider renaming M_star_dot_arr (and maybe d_orb also)  in the STUDY  cases
    # below.
    if STUDY == "D_ORB":
        print('You asked to carry out a study of radio emission vs orbital separation: STUDY == "D_ORB" ')
        Nsteps = int(2*d_orb_max)
        d_orb  = np.linspace(1.02, d_orb_max, Nsteps) * R_star # Array of (orbital) distances to the star, in cm 
        M_star_dot_arr = np.array([M_star_dot]) # Convert to a numpy array of 1 element for safety reasons
    elif STUDY == "M_DOT":
        print('You asked to carry out a study of radio emission vs Mass loss rate: STUDY == "M_DOT" ')
        d_orb  = np.array([r_orb])
        Nsteps = int(M_DOT_STRETCH * np.log10(M_DOT_MAX/M_DOT_MIN))
        M_star_dot_arr = np.logspace(np.log10(M_DOT_MIN), np.log10(M_DOT_MAX), Nsteps)
    elif STUDY == "B_PL":
        print('You asked to carry out a study of radio emission vs B_planet: STUDY == "B_PL" ')
        Nsteps = round( (B_PL_MAX - B_PL_MIN) / STEP)
        d_orb = np.array([r_orb])
        M_star_dot_arr = np.array([M_star_dot]) # Convert to a numpy array of 1 element for safety reasons

    #d_orb = np.linspace(1.02, 210, Nsteps) * R_star # Array of (orbital) distances to the star
    #print(len(d_orb))
    v_orb = (G * M_star/d_orb)**0.5 # Orbital (Keplerian) speed of planet as f(distance to star), in cm/s
    print('type of Omega_star: ', type(Omega_star))
    v_corot = d_orb * Omega_star # Corotation speed (cm/s)

    # Angular speed of the planet, in s^(-1). NOte that it's an array
    Omega_planet =  v_orb / d_orb 

    # Get wind composition, from the fraction of protons
    X_e, mu, m_av = spi.wind_composition(X_p)

    # Compute stellar wind velocity at each value of d_orb
    v_sound, r_sonic, v_sw = spi.v_stellar_wind(d_orb, M_star, T_corona, m_av)

    v_sw_base = v_sw[0]    # Stellar wind velocity at the closest distance to the star
     

    # Plasma number density at base of the corona
    n_base_corona = spi.n_wind(M_star_dot_arr, R_star, v_sw_base, m_av) 

    # Maximum plasma frequency at the base of the corona. If the ECM
    # freq is less than the plasma frequency, the emission is
    # completely absorbed 
    nu_plasma_corona = spi.plasma_freq(n_base_corona * X_e) # in Hz

    #print("V_sound = {0:.3f} km/s; V_sw at the base = {1:.3f} km/s".format(vsound/1e5, v_sw_base/1e5))    
    
    # Eq. 23 of Turnpenney+18 - Second term of RHS 
    # The vector v_rel = v_sw - v_orb (Eq. 5 in Saur+13, and see also Fig. 1 in Turnpenney+18)
    # 
    v_rel = np.sqrt(v_orb**2 + v_sw**2) # Relative speed between stellar wind and obstacle
    v_rel_angle = np.arctan(v_orb/v_sw) # Angle between radial vector and relative velocity
    
    # n_sw_planet - Number density of the wind at orbital distance to the planet. 
    # If the stellar plasma is assumed to be isothermal, then 
    # the density falls down as ~ R^(-2) * v_sw^(-1).
    # Alternatively, we fix the density at the distance of the planet from the host star.
    if isothermal:
        #n_sw_planet = n_sw_base / (d_orb/R_star)**2 / (v_sw/v_sw_base) # Plasma density at distance (R/R_star)
        n_sw_planet = spi.n_wind(M_star_dot_arr, d_orb, v_sw, m_av) # Plasma number density at distance (R/R_star)
    else:
        # WARNING: This (arbitrary) value of 1e4 for n_sw_planet to be set up in __init__.py
        #n_sw_planet = np.ones(len(d_orb)) * 1e4  
        n_sw_planet = np.ones(Nsteps) * 1e4  

    rho_sw_planet = m_av * n_sw_planet #wind density at the distance to the planet, in g * cm^(-3)

    for ind in range(len(Bfield_geom_arr)):
        for ind1 in range(len(magnetized_pl_arr)):
            # Bfield_geom_arr defines the geometry of the magnetic field (closed / open)
            if Bfield_geom_arr[ind]:
                print("\nOpen Parker magnetic field geometry")
            else:
                print("\nClosed dipolar magnetic field geometry")
           
            B_r, B_phi, B_sw, B_ang, theta, geom_f = spi.get_bfield_comps(Bfield_geom_arr[ind], B_star, d_orb, R_star, v_corot, v_sw, v_rel_angle)
            
            # Compute Alfvén parameters in the stellar wind at a distance d_orb 
            v_alf, M_A, v_alf_r, M_A_radial = spi.get_alfven(rho_sw_planet, B_sw, B_r, v_rel, v_sw)

            # defines whether planet is unmagnetized (magnetized_pl_arr[ind1] = 0), or magnetized (magnetized_pl_arr[ind1] = 1)
            if magnetized_pl_arr[ind1]: # magnetized planet
                print('Magnetized planet\n')
                if B_planet_law == 'Sano':
                    # Planetary magnetic field, using Sano's (1993) scaling law, in units of B_earth 
                    # Assumes a tidally locked planet, i.e., the rotation period of the
                    # planet equals its orbital one. 
                    # WARNING: For small rotation periods, the inferred magnetic field
                    # is too large to be reliable at all.
                    r_core, rho_core, magn_moment_planet, B_planet_arr = spi.bfield_sano(M_planet = Mp / M_earth, 
                                               R_planet = Rp / R_earth, 
                                               Omega_rot_planet = Omega_planet / Omega_earth)  
                    B_planet_arr *= bfield_earth  # B_planet_arr, in Tesla
                else: 
                    B_planet_arr = np.ones(len(Omega_planet)) * B_PLANET_DEFAULT  # B_planet_arr, in Tesla
                
                B_planet_arr    *=  Tesla2Gauss #  B_planet_arr, in Gauss 

            else:  # unmagnetized planet
                print('Unmagnetized planet\n')
                B_planet_arr  = np.zeros(len(d_orb)) # unmagnetized planet

            if STUDY == "B_PL":
                B_planet_Sano = B_planet_arr # Planet magnetic field at r_orb. 1-element array, in Gauss. 
                B_planet_arr  = np.linspace(B_PL_MIN, B_PL_MAX, Nsteps)
            
            # Effective radius of the obstacle, in cm
            # Case 1. À la Saur+2013. 
            R_planet_eff_Saur = spi.get_Rmp_Saur(Rp, theta_M, B_planet_arr, B_sw)


            # Case 2. À la Zarka (2007), Turnpenney+2018, etc.
            #
            # Compute radius of magnetopause, Rmp as balance of wind and planet's
            # pressures
            
            # Planet pressure, in erg/cm3 - only the magnetic component is considered
            P_B_planet  = spi.get_P_B_planet(B_planet_arr) 

            # Stellar wind pressure, in erg/cm3
            P_sw, P_dyn_sw, P_th_sw, P_B_sw = spi.get_P_sw(n_sw_planet, v_rel, T_corona, B_sw, mu)

            #P_dyn_sw = spi.get_P_dyn_sw(n_sw_planet, mu, v_rel) 
            #P_th_sw  = spi.get_P_th_sw(n_sw_planet, T_corona)
            #P_B_sw   = spi.get_P_B_sw(B_sw)


            # Radius of magnetopause, in cm
            Rmp = spi.get_Rmp(P_B_planet, P_dyn_sw, P_th_sw, P_B_sw) * Rp

            # The effective radius (in cm) is the radius of the magnetopause
            R_planet_eff = Rmp
            # Find value of Bp where R_planet_eff where is larger than Rp
            indices_R_planet_eff_larger_Rp = np.argwhere(R_planet_eff > Rp)
            #print(indices_R_planet_eff_larger_Rp)
            #index_R_planet_eff_larger_Rp = indices_R_planet_eff_larger_Rp[0]
            if indices_R_planet_eff_larger_Rp.size > 0:
                B_planet_eff_rad = B_planet_arr[indices_R_planet_eff_larger_Rp[0]]          
                print('value of Bp where magnesphere is larger than Rp: ',B_planet_eff_rad)
                 
            R_planet_eff[ R_planet_eff < Rp] = Rp # R_planet_eff cannot be smaller than Rp

            
            # Get Poynting flux using Eq. 55 in Saur+2013 (S_poynt) and Eq. 8 in Zarka
            # 2007 (S_poyn_ZL), in cgs units. They coincide, except for a factor 2. 
            # In mks units
            S_poynt, S_poynt_ZL = spi.get_S_poynt(R_planet_eff, B_sw, v_alf, v_rel, M_A, alpha, geom_f)

            # Get fluxes at Earth, in cgs units for both Saur+ (Flux_r_S...) and
            # Zarka/Lanza (Flux_r_S_ZL...)
            # in erg/s/Hz/cm2
            Flux_r_S_min, Flux_r_S_max, Flux_r_S_ZL_min, Flux_r_S_ZL_max = spi.get_Flux(Omega_min, Omega_max, 
                                                          Delta_nu_cycl, d, S_poynt, S_poynt_ZL)

            ### COMPUTATION OF FREE-FREE Absorption by the stellar wind 
            alphamatrix=[]
<<<<<<< HEAD
            ####
            # We need to determine the 
            ####
=======
            
>>>>>>> 42cf994e
            R_ff_in  = R_star * R_SPI #altitude over stellar surface where SPI takes place, in cm
            R_ff_out = r_orb*500 #limit for integration of free-free absorption, in cm
            #R_ff_out = R_star * R_ff_OBSERVER #limit for integration of free-free absorption, in cm
            pdn=pd.DataFrame(columns=np.linspace(R_ff_in, R_ff_out, NSTEPS_FF))
            #print('pdn')
            #print(pdn)
            if freefree == True:
                absorption = []
                for elem in M_star_dot_arr:
                    
                    mdot = np.array(elem); 
                    nu_ecm = B_star * 2.8e6 # cyclotron freq, in Hz

                    v_sw_ff,n_sw, knu,alphanu,taunu = ff.ff_absorption(M_star,nu_ecm,T_corona,m_av,X_p,mdot,R_ff_in,
                            R_ff_out,NSTEPS_FF,R_star)
                    absorption.append(np.exp(-taunu))
                '''
                    nu_plasma =  spi.plasma_freq(n_e = n_sw * X_e)
                    if nu_ecm  < 10 * nu_plasma[0] :
                        #print('nu_ecm much larger than nu_plasma')
                        print('nu_ecm is NOT large enough compared to nu_plasma')
                        print(nu_plasma/nu_ecm)
                    
                    #print(mdot,absorption)
                    #alphamatrix.append(alphanu)
                    
                    print('alphanu')
                    print(len(alphanu))
                    print(type(alphanu))
                    print(alphanu[0])
                    print('alphanu entero')
                    print(alphanu)
                  
<<<<<<< HEAD
                    
                    if os.path.isfile('test.txt'):
                        os.system('rm test.txt')
                        
                    #file = open("test.txt", "w+")
                    content = str(alphanu)
                    content=content.replace(" ", ",")
                    content=content.replace("\n", "")
                    content=content.replace("[", "")
                    content=content.replace("]", "")
                    #print('content')
                    #print(content)
                    alphamatrix.append(content)
                    
=======
                    
                    if os.path.isfile('test.txt'):
                        os.system('rm test.txt')
                        
                    #file = open("test.txt", "w+")
                    content = str(alphanu)
                    content=content.replace(" ", ",")
                    content=content.replace("\n", "")
                    content=content.replace("[", "")
                    content=content.replace("]", "")
                    #print('content')
                    #print(content)
                    alphamatrix.append(content)
                    
>>>>>>> 42cf994e
                
                ''' 
                absorption_factor = np.array(absorption)
                print(absorption_factor)
                print('Before free-free:', Flux_r_S_min[0])
                Flux_r_S_min = Flux_r_S_min * absorption_factor
                print('After free-free:', Flux_r_S_min[0])
                print(Flux_r_S_min)
                Flux_r_S_max = Flux_r_S_max * absorption_factor
                Flux_r_S_ZL_min = Flux_r_S_ZL_min * absorption_factor
                Flux_r_S_ZL_max = Flux_r_S_ZL_max * absorption_factor    
                #plt.figure(figsize=(8,11))
                #ax = plt.subplot2grid((1,1),(0,0),rowspan=1,colspan=1)
                #ax.plot(np.log(M_star_dot_arr), absorption_factor, color='k')
                #print('plotting?')
                #plt.show()
                #plt.savefig('absorption_vs_mdot.pdf')
                
                #M_star_dot_arr_debug = np.array([1.1,2.0,3.0])
                M_star_dot_arr_debug = np.array([0.06])
                print('DEBUG')


             
            """
            Moving parts of plotting outside the loop
            """
            # Find out the position of the planet in the distance array
            d_diff = np.abs((d_orb-r_orb)/R_star)
            loc_pl = np.where(d_diff == d_diff.min())

            M_star_dot_diff = np.abs(M_star_dot_arr - M_star_dot)
            M_star_dot_loc  = np.where(M_star_dot_diff == M_star_dot_diff.min())

            ###########################################################################
            ####                  PLOTTING                                         ####
            ###########################################################################
            
            ### Plot received flux density as a function of distance from the star
            ###
            #plt.style.use(['bmh', '/home/torres/Dropbox/python/styles/paper.mplstyle'])
            
            ################################
            # lw, PLOT_MA, plotout taken as defined in __init__.py
            lw = LW 
            
            # Kepler's third law, with d_orb_mark in units of R_star, 
            # so that period_mark is in days.
            #
            #period_mark = np.array([1, 10, 20, 40, 80, 100, 120, 140, 160,])
            period_mark = np.array([1, 10, 30, 60, 100, 200, 500, 1000, 2000])
            d_orb_mark = (period_mark/yr)**(2/3) * M_star_msun**(1/3) * (au/R_star)

            # Plotting is different, depending on the "STUDY" case
            if STUDY == 'D_ORB':
                x = d_orb / R_star # (distance array, in units of R_star)
            elif STUDY == 'M_DOT':
                x = M_star_dot_arr # (M_star_dot_arr array, in units of M_dot_sun)
            elif STUDY == 'B_PL':
                x = B_planet_arr # (B_planet_arr array, in Gauss )

            if (STUDY == 'D_ORB') or (STUDY == 'M_DOT'):
                plt.figure(figsize=(8,11))
                ax1 = plt.subplot2grid((3,1),(0,0),rowspan=1,colspan=1)
                ax2 = plt.subplot2grid((3,1),(1,0),rowspan=2,colspan=1)
                ax1.set_facecolor("white")	
                ax2.set_facecolor("white")	
                ax1.plot(x, M_A, color='k', lw=lw)
                ax1.set_ylabel(r"$M_A$")
            elif STUDY == 'B_PL':
                plt.figure(figsize=(8,7.5))
                ax2 = plt.subplot2grid((1,1),(0,0),rowspan=1,colspan=1)
                ax2.set_facecolor("white")	

            #y_min = np.log10(Flux_r_S_min) # minimum flux (array), Saur/Turnpenney model
            #y_max = np.log10(Flux_r_S_max) # maximum flux (array)
            #y_min_ZL = np.log10(Flux_r_S_ZL_min) # minimum flux (array), Zarka/Lanza model
            #y_max_ZL = np.log10(Flux_r_S_ZL_max) # maximum flux (array)
            y_min = Flux_r_S_min # minimum flux (array), Saur/Turnpenney model
            y_max = Flux_r_S_max # maximum flux (array)
            y_min_ZL = Flux_r_S_ZL_min # minimum flux (array), Zarka/Lanza model
            y_max_ZL = Flux_r_S_ZL_max # maximum flux (array)
                        
            indices_Flux_larger_rms = np.argwhere(Flux_r_S_ZL_min > 3*rms)
            #print(indices_R_planet_eff_larger_Rp)
            #index_R_planet_eff_larger_Rp = indices_R_planet_eff_larger_Rp[0]
            ### Determine where there is a clear detection
            if indices_Flux_larger_rms.size > 0:
                x_larger_rms = x[indices_Flux_larger_rms[0]]
                x_larger_rms=x_larger_rms[0]
                x_larger_rms="{:.2f}".format(x_larger_rms)    
                x_larger_rms=str(x_larger_rms)      
                print('value of x where there is clear detection: ',x_larger_rms)
            else:
                x_larger_rms=np.nan
                x_larger_rms=str(x_larger_rms)
            
            #ax1.plot(x, M_A, color='k', lw=lw)
            #ax2.plot(x, y_min, lw=lw, color='orange', lw=lw, label="Saur/Turnpenney model")
            #ax2.plot(x, y_max, lw=lw, color='orange')
            
            # Fill with color for ZL and ST models
            #
            ax2.fill_between(x, y_min_ZL, y_max_ZL, color="blue", alpha=0.7, label="Zarka/Lanza model")
            ax2.fill_between(x, y_min, y_max,color="orange", alpha=0.7, label="Saur/Turnpenney model")


            #ax2.plot(dvec/R_star,np.log10(Flux_r_S), lw=lw, label="Saur/Turnpenney model")
            #ax2.plot(dvec/R_star,np.log10(Flux_r_S_ZL), lw=lw,label = "Zarka/Lanza model")
            #
            #ax2.fill_between([np.amin(dvec)/R_star,np.amax(dvec)/R_star], \
            #                 [np.log10(Poynt_min),np.log10(Poynt_min)], \
            #                 [np.log10(Poynt_max),np.log10(Poynt_max)],color="orange",alpha=0.4)

            #ax11 = ax1.twiny()
            # STUDY == 'D_ORB'
            #ax11.set_xticks(d_orb_mark)
            #ax11.set_xticklabels(period_mark)

            #ax11.tick_params(top=False,which='minor')
            #ax1.tick_params(top=False,which='both')
            #ax1.set_xticklabels([])
            #ax2.tick_params(labeltop=False, labelright=True)

            # Axis limits
            """
            draw_all_xlim = True
            if draw_all_xlim:
                xmin = np.amin(d_orb)/R_star
                xmax = np.amax(d_orb)/R_star
            else:
                xmin = 2.5
                xmax = 25

            ax11.set_xlim([xmin, xmax])
            ax1.set_xlim([xmin, xmax])
            ax2.set_xlim([xmin, xmax])

            #ax1.set_xscale('log')
            #ax2.set_xscale('log')
            #VALORES ORIGINALES
            ymin_ax1=-3
            ymin=-3
            ymax=3
            ax1.set_ylim([ymin_ax1,0])
            ax2.set_ylim([ymin,ymax])
            #VALORES TEST
            #ax1.set_ylim([-50,20])
            #ax2.set_ylim([-50,80])
            """

            if STUDY == 'D_ORB':
                ax1.set_yscale('log')
                ax2.set_yscale('log') 
                # Draw vertical line at nominal orbital separation of planet
                ax1.axvline(x = r_orb/R_star, ls='--', color='k', lw=2)
                ax2.axvline(x = r_orb/R_star, ls='--', color='k', lw=2)
                ax2.set_xlabel(r"Distance / Stellar radius")
                #ax11.set_xlabel("Orbital period [days]")
            elif STUDY == 'M_DOT':
                ax2.set_xscale('log') 
                ax1.set_yscale('log')
                ax2.set_yscale('log') 
                ax1.set_xscale('log')
                if LIMS_MA == True:
                    ax1.set_ylim((LIM_MA_LOW, LIM_MA_HIGH))
                # Draw vertical line at nomimal M_star_dot value
                ax1.axvline(x = M_star_dot, ls='--', color='k', lw=2)
                ax2.axvline(x = M_star_dot, ls='--', color='k', lw=2)
                ax2.set_xlabel(r"Mass Loss rate [$\dot{M}_\odot$]",fontsize=20)
            elif STUDY == 'B_PL':
                ax2.set_yscale('log'); 
                # Draw vertical line at the reference planetary magnetic field
                ax2.axvline(x = B_planet_Sano, ls='--', color='k', lw=2)
                ax2.set_xlabel(r"Planetary magnetic field [Gauss]",fontsize=20)

            ax2.set_ylabel(r"Flux density [mJy]")

            """
            #Draw also Alfven radial Mach number
            draw_M_A_radial = 0
            if draw_M_A_radial:
                ax12 = ax1.twinx() #instantiate 2nd axes that shares the same x-axis
                ax12.set_ylim([-3,0])
                color = 'tab:blue'            
                ax12.set_ylabel('')
                ax12.plot(x, np.log10(M_A_radial), color=color, lw=lw)
                ax12.set_ylabel(r"${\rm log} (M_{A, \rm radial})$", color=color)
                ax12.tick_params(axis='y', labelcolor=color)
            """ 

            # draw 3*rms upper limit?
            if DRAW_RMS == True:
                ax2.axhline(y = 3*rms, ls='-.', color='grey', lw=2)

            # draw a little Earth at the planet position for visualization purposes?
            if (DRAW_EARTH == True) and (STUDY == 'D_ORB'):
                paths = ['./pics/earth.png']
                x = [r_orb / R_star]
                y = [3*rms]
                for x0, y0, path in zip(x, y, paths):
                    ab_earth = AnnotationBbox(spi.getImage(path), (x0, y0), frameon=False)
                    ax2.add_artist(ab_earth)            
    
            #Print out relevant input and output parameters, including the expected flux received at Earth 
            # from the SPI at the position of the planet
            # To this end, first find out the position of the planet in the distance array
            d_diff = np.abs((d_orb - r_orb) / R_star)
            loc_pl = np.where(d_diff == d_diff.min())
            print('Position in d_orb array where the planet is located', loc_pl)
            
            # Print in the graph the value of the planetary magnetic field, in units of bfield_earth
            if STUDY == 'B_PL':
                B_planet_ref = round(float(B_planet_Sano /(bfield_earth * Tesla2Gauss) ), 2) 
            else:
                B_planet_ref = round(float(B_planet_arr[loc_pl] / (bfield_earth*Tesla2Gauss) ), 2) 
            
            
            if any(ind > 1 for ind in M_A):
                print('This enters super-Afvénic regime')
                M_A_superalfv_arr=np.where(M_A >1)
                M_A_superalfv_ind=M_A_superalfv_arr[0]
                M_A_superalfv_ind=M_A_superalfv_ind[0]
                mdot_superalfv=M_star_dot_arr[M_A_superalfv_ind]
                ax1.axvline(x = mdot_superalfv, color='r',lw=2)
                ax1.axvspan(mdot_superalfv, M_DOT_MAX, facecolor='r', alpha=0.5)
                ax2.axvline(x = mdot_superalfv, color='r',lw=2)
                ax2.axvspan(mdot_superalfv, M_DOT_MAX, facecolor='r', alpha=0.5)
            #    ax2.axvline(x = 1, color='r',lw=2)
            #M_A_superalfv  = M_A[M_A>1]
            #mdot_superalfv=M_star_dot[M_A.index(M_A_superalfv)]
            
            #print(M_A_superalfv_arr) 
            
            
            #print(M_A_superalfv_ind) 
            #print(type(M_A_superalfv_ind))
            
            #print(M_star_dot_arr)
            
            #mdot_superalfv=np.where(M_star_dot == M_A_superalfv[0])
            
            #print(mdot_superalfv)
            
            
            
            """
            xpos =xmax*0.8
            ypos_offset = (ymax-ymin)/8
            ypos = (ymax-ymin)/4 + ypos_offset
            d_ypos = (ymax-ymin)/12
            ax2.text(x=xpos,y=ypos,s=r"$B_\star$    = " + str(f'{B_star:.1f}') + " G ",fontsize='small')
            ax2.text(x=xpos,y=ypos-d_ypos,s=r"$B_{\rm planet}$ = " + str(f'{B_planet_ref:.1f}') + r"$B_{\rm Earth}$", fontsize='small')
            ax2.text(x=xpos,y=ypos-2*d_ypos, s=r"$\dot{M}$ = " + str(f'{M_star_dot:.1f}') + "$\dot{M}_\odot$", fontsize='small')
            """

            # Create OUTPUT folder if it doesn't exist
            FOLDER = 'OUTPUT/' + str(Exoplanet.replace(" ", "_"))
            if not(os.path.isdir(FOLDER)):
                os.system('mkdir OUTPUT/' + str(Exoplanet.replace(" ", "_")))
            else:
                print(FOLDER + ' already exists.')
            common_string = str(B_star) + "G" + "-Bplanet" + str(B_planet_arr[loc_pl]) + "G" + '-'+str(eps_min*100)+'-'+str(eps_max*100)+'percent'+'-'+'T_corona'+str(T_corona/1e6)+'MK'+'SPI_at_'+str(R_ff_in/R_star)+'R_star'             
            if Bfield_geom_arr[ind]:
                outfile = FOLDER + '/' + STUDY + "_" + str(Exoplanet.replace(" ", "_")) + "-Open-Bstar" + common_string 
            else:
                outfile = FOLDER + '/' + STUDY + "_" + str(Exoplanet.replace(" ", "_")) + "-Closed-Bstar" + common_string 
            # Variable to send output to files (PLOTOUT= True), or show them in
            # the terminal (PLOTOUT = False) 
            if freefree == True:
                outfile = outfile + '_freefree'


            if PLOTOUT == True:
                plt.tight_layout()
                outfilePDF = os.path.join(outfile + ".pdf")
                plt.savefig(outfilePDF)
                outfilePNG = os.path.join(outfile + ".png")
                plt.savefig(outfilePNG)
                plt.close()
            else:
                plt.tight_layout()
                plt.show()
            
            if freefree == True and STUDY == 'M_DOT': #################
                #outfile = outfile + '_freefree'
                plt.figure(figsize=(8,11))
                ax = plt.subplot2grid((1,1),(0,0),rowspan=1,colspan=1)
                #ax.plot(np.log(M_star_dot_arr), absorption_factor, color='k')
                #print(M_star_dot_arr)
                ax.plot(M_star_dot_arr, absorption_factor, color='k')
                ax.set_xscale('log')
                ax.set_xlabel(r"Mass Loss rate [$\dot{M}_\odot$]",fontsize=20)
                ax.set_ylabel(r"Fraction of transmitted flux")
                print('plotting?')
                #plt.show()
                plt.savefig(FOLDER + '/' + str(Exoplanet.replace(" ", "_"))
                        +'_absorption_vs_mdot'+'T_corona'+str(T_corona/1e6)+'MK'+'SPI_at_'+str(R_ff_in/R_star)+'R_star'+'.pdf')
                plt.close()

            
            #print('alphamatrix')
            #print(len(alphamatrix))
            #print(type(alphamatrix))
            #print(alphamatrix[0])

            #print(alphamatrix)
            '''
            if os.path.isfile(outfile+'_alphamatrix.txt'):
                os.system('rm '+outfile+'_alphamatrix.txt')
            with open(outfile+'_alphamatrix.txt', 'w') as f:
                for line in alphamatrix:
                    f.write(f"{line}\n")
            print('test dataframe')
            
            col_arr=[]
            for line in alphamatrix:
                myString = line
                myList = myString.split(',')     
                print(len(myList))
                print(myString)
                my_arr=np.array(myList)
                my_arr = my_arr.transpose()
                print(my_arr)
                col_arr.append(my_arr)
            
            #print(type(M_star_dot_arr))
            #print(type(np.linspace(R_ff_in, R_ff_out, NSTEPS_FF)))
            #pdn=pd.DataFrame(data=col_arr,columns=np.linspace(R_ff_in, R_ff_out, NSTEPS_FF)/10**8)
            pdn=pd.DataFrame(data=col_arr,columns=np.linspace(R_ff_in, R_ff_out, NSTEPS_FF)/10**8)
            pdn.insert(loc=0, column='mdot/distance', value=M_star_dot_arr)
            pdn.set_index('mdot/distance',inplace=True)
            #pdn.to_csv('test_col_arr.csv')
            pdn.to_csv(outfile+'_alphamatrix.csv')
            print(pdn.columns)
            print(len(pdn))
            #alpha_arr = np.array(alphamatrix)
            #alpha_arr = alpha_arr.transpose()                                    
            #print('alpha_arr')
            #print(alpha_arr)
            #pdn=pd.DataFrame(data=alpha_arr, index=np.linspace(R_ff_in, R_ff_out, NSTEPS_FF), columns=M_star_dot_arr)
            #print(pdn)
            '''
            ###########################################################
            ################### Send OUTPUT to external text file/s
            ###########################################################

            outfileTXT = os.path.join(outfile+'.txt')
            out_to_file = OutputWriter(outfileTXT)
            ### NOTE: Add B_planet_arr[loc_pl] in the output table
            print(" ")
            print('n_base_corona = ', n_base_corona)
            print('type(n_base_corona) = ', type(n_base_corona))
            print(" ")
            print('M_star_dot_loc = ', M_star_dot_loc)
            print('Type of M_star_dot_loc : ', type(M_star_dot_loc))
            print('n_base_corona[M_star_dot_loc] = ', n_base_corona[M_star_dot_loc])
            print('############################')
            print('value of '+STUDY+' where there is clear detection: ',x_larger_rms)
            out_to_file.write_parameters(T_corona, M_star_dot, mu, d, R_star, M_star, P_rot_star, B_star, 
                Exoplanet, Rp, Mp, r_orb, P_orb, loc_pl, M_star_dot_loc, n_base_corona,
                nu_plasma_corona, gyrofreq, Flux_r_S_min, Flux_r_S_max, rho_sw_planet, n_sw_planet, v_sw_base, Flux_r_S_ZL_min,
                Flux_r_S_ZL_max, v_sw, v_rel, v_alf, M_A, B_sw, Rmp, R_planet_eff,x_larger_rms,STUDY)

            # Print out the expected flux received at Earth from the SPI at the position of the planet

            print("\nPrint out minimum and maximum values of flux density at the planet location")
            print('B_planet_ref = {0:.3f} G'.format(B_planet_ref * bfield_earth*Tesla2Gauss))
            print("Saur/Turnpenney (mJy): ", Flux_r_S_min[loc_pl], Flux_r_S_max[loc_pl])
            print("Zarka/Lanza: (mJy)", Flux_r_S_ZL_min[loc_pl], Flux_r_S_ZL_max[loc_pl])
            print(f"Done with planet {Exoplanet}")
            #print("Zarka/Lanza: (mJy)", Flux_r_S_ZL_min[0], Flux_r_S_ZL_max[0])
            #print(B_planet_Sano)
            #### TEMPORARY TABLE
            ####################
            
            """ 
            # dipole_mag_pl_lists   = table_lists()

            #output_table=pd.copy(data)
            #output=output[['planet_name','star_name','d_star(pc)','mass_star(m_sun)','radius_star(r_sun)',
            print(Bfield_geom_arr[ind],magnetized_pl_arr[ind1])

            if ((Bfield_geom_arr[ind]==0) and (magnetized_pl_arr[ind1]==True)):  
                dipole_mag_pl_lists.add_values(Exoplanet,starname,"{:.2f}".format(d/pc),"{:.3f}".format(M_star/M_sun),"{:.3f}".format(R_star/R_sun),"{:.3f}".format(P_rot_star/day),"{:.2f}".format(B_star),"{0:.3f}".format(r_orb/au),
                    "{0:.3f}".format(P_orb),"{0:.3f}".format(eccentricity),"{0:.3f}".format((1-eccentricity)*r_orb/au),"{0:.3f}".format((1+eccentricity)*r_orb/au),"{:.2f}".format(Mp/M_earth),"{:.2f}".format(Rp/R_earth),
                    "{:.2e}".format(T_corona),"{:.2e}".format(M_star_dot),"{:.2e}".format(nu_plasma_corona/1e6),"{:.2e}".format(gyrofreq/1e6),"{:.2e}".format(rho_sw_planet[loc_pl][0]),"{:.2e}".format(B_planet_arr[loc_pl][0]),
                    "{:.2f}".format(B_sw[loc_pl][0]),"{:.2e}".format(v_alf[loc_pl][0]),"{:.2e}".format(M_A[loc_pl][0]),"{:.2e}".format(Flux_r_S_ZL_min[loc_pl][0]),"{:.2e}".format(Flux_r_S_ZL_max[loc_pl][0]),
                    "{:.2e}".format(P_B_planet[loc_pl][0]),"{:.2e}".format(P_dyn_sw[loc_pl][0]),"{:.2e}".format(P_th_sw[loc_pl][0]),"{:.2e}".format(P_B_sw[loc_pl][0]),"{:.2e}".format(Rmp[loc_pl][0]/Rp)
                )
            
            elif ((Bfield_geom_arr[ind]==0) and (magnetized_pl_arr[ind1] == False)):  
                dipole_unmag_pl_lists.add_values(Exoplanet,starname,"{:.2f}".format(d/pc),"{:.3f}".format(M_star/M_sun),"{:.3f}".format(R_star/R_sun),"{:.3f}".format(P_rot_star/day),"{:.2f}".format(B_star),"{0:.3f}".format(r_orb/au),
                    "{0:.3f}".format(P_orb),"{0:.3f}".format(eccentricity),"{0:.3f}".format((1-eccentricity)*r_orb/au),"{0:.3f}".format((1+eccentricity)*r_orb/au),"{:.2f}".format(Mp/M_earth),"{:.2f}".format(Rp/R_earth),
                    "{:.2e}".format(T_corona),"{:.2e}".format(M_star_dot),"{:.2e}".format(nu_plasma_corona/1e6),"{:.2e}".format(gyrofreq/1e6),"{:.2e}".format(rho_sw_planet[loc_pl][0]),"{:.2e}".format(B_planet_arr[loc_pl][0]),
                    "{:.2f}".format(B_sw[loc_pl][0]),"{:.2e}".format(v_alf[loc_pl][0]),"{:.2e}".format(M_A[loc_pl][0]),"{:.2e}".format(Flux_r_S_ZL_min[loc_pl][0]),"{:.2e}".format(Flux_r_S_ZL_max[loc_pl][0]),
                    "{:.2e}".format(P_B_planet[loc_pl][0]),"{:.2e}".format(P_dyn_sw[loc_pl][0]),"{:.2e}".format(P_th_sw[loc_pl][0]),"{:.2e}".format(P_B_sw[loc_pl][0]),"{:.2e}".format(Rmp[loc_pl][0]/Rp)
                )

            elif ((Bfield_geom_arr[ind] == 1) and (magnetized_pl_arr[ind1] == True)):  
                spiral_mag_pl_lists.add_values(Exoplanet,starname,"{:.2f}".format(d/pc),"{:.3f}".format(M_star/M_sun),"{:.3f}".format(R_star/R_sun),"{:.3f}".format(P_rot_star/day),"{:.2f}".format(B_star),"{0:.3f}".format(r_orb/au),
                    "{0:.3f}".format(P_orb),"{0:.3f}".format(eccentricity),"{0:.3f}".format((1-eccentricity)*r_orb/au),"{0:.3f}".format((1+eccentricity)*r_orb/au),"{:.2f}".format(Mp/M_earth),"{:.2f}".format(Rp/R_earth),
                    "{:.2e}".format(T_corona),"{:.2e}".format(M_star_dot),"{:.2e}".format(nu_plasma_corona/1e6),"{:.2e}".format(gyrofreq/1e6),"{:.2e}".format(rho_sw_planet[loc_pl][0]),"{:.2e}".format(B_planet_arr[loc_pl][0]),
                    "{:.2f}".format(B_sw[loc_pl][0]),"{:.2e}".format(v_alf[loc_pl][0]),"{:.2e}".format(M_A[loc_pl][0]),"{:.2e}".format(Flux_r_S_ZL_min[loc_pl][0]),"{:.2e}".format(Flux_r_S_ZL_max[loc_pl][0]),
                    "{:.2e}".format(P_B_planet[loc_pl][0]),"{:.2e}".format(P_dyn_sw[loc_pl][0]),"{:.2e}".format(P_th_sw[loc_pl][0]),"{:.2e}".format(P_B_sw[loc_pl][0]),"{:.2e}".format(Rmp[loc_pl][0]/Rp)
                )

            elif ((Bfield_geom_arr[ind] == 1) and (magnetized_pl_arr[ind1] == False)):  
                spiral_unmag_pl_lists.add_values(Exoplanet,starname,"{:.2f}".format(d/pc),"{:.3f}".format(M_star/M_sun),"{:.3f}".format(R_star/R_sun),"{:.3f}".format(P_rot_star/day),"{:.2f}".format(B_star),"{0:.3f}".format(r_orb/au),
                    "{0:.3f}".format(P_orb),"{0:.3f}".format(eccentricity),"{0:.3f}".format((1-eccentricity)*r_orb/au),"{0:.3f}".format((1+eccentricity)*r_orb/au),"{:.2f}".format(Mp/M_earth),"{:.2f}".format(Rp/R_earth),
                    "{:.2e}".format(T_corona),"{:.2e}".format(M_star_dot),"{:.2e}".format(nu_plasma_corona/1e6),"{:.2e}".format(gyrofreq/1e6),"{:.2e}".format(rho_sw_planet[loc_pl][0]),"{:.2e}".format(B_planet_arr[loc_pl][0]),
                    "{:.2f}".format(B_sw[loc_pl][0]),"{:.2e}".format(v_alf[loc_pl][0]),"{:.2e}".format(M_A[loc_pl][0]),"{:.2e}".format(Flux_r_S_ZL_min[loc_pl][0]),"{:.2e}".format(Flux_r_S_ZL_max[loc_pl][0]),
                    "{:.2e}".format(P_B_planet[loc_pl][0]),"{:.2e}".format(P_dyn_sw[loc_pl][0]),"{:.2e}".format(P_th_sw[loc_pl][0]),"{:.2e}".format(P_B_sw[loc_pl][0]),"{:.2e}".format(Rmp[loc_pl][0]/Rp)
                )

                """

"""
# dictionaries of lists 
dipole_mag_pl_dict = {'planet_name': dipole_mag_pl_lists.planet_name_list, 'star_name': dipole_mag_pl_lists.star_name_list, 'd_star(pc)': dipole_mag_pl_lists.d_star_list,
              'mass_star(m_sun)':dipole_mag_pl_lists.mass_star_list, 'radius_star(r_sun)': dipole_mag_pl_lists.radius_star_list, 
              'p_rot(days)': dipole_mag_pl_lists.p_rot_list, 'bfield_star(gauss)': dipole_mag_pl_lists.bfield_star_list, 'a(au)':dipole_mag_pl_lists.a_list,
              'p_orb(days)':dipole_mag_pl_lists.p_orb_list,'eccentricity':dipole_mag_pl_lists.eccentricity_list,'q':dipole_mag_pl_lists.q_list,'Q':dipole_mag_pl_lists.Q_list,
              'mass_planet(m_earth)':dipole_mag_pl_lists.mass_planet_list, 'radius_planet(r_earth)': dipole_mag_pl_lists.radius_planet_list,
              'T_cor(K)':dipole_mag_pl_lists.T_cor_list, 'mass_loss_rate(solar)':dipole_mag_pl_lists.m_dot_list, 'nu_pl':dipole_mag_pl_lists.nu_pl_list,
              'nu_cycl':dipole_mag_pl_lists.nu_cycl_list,'rho_pl':dipole_mag_pl_lists.rho_pl_list,'B_pl':dipole_mag_pl_lists.B_pl_list,'B_sw':dipole_mag_pl_lists.B_sw_list,'v_alf':dipole_mag_pl_lists.v_alf_list,
              'M_A':dipole_mag_pl_lists.M_A_list,'Flux_r_S_ZL_min':dipole_mag_pl_lists.Flux_r_S_ZL_min_list, 'Flux_r_S_ZL_max':dipole_mag_pl_lists.Flux_r_S_ZL_max_list,
              'P_Bpl':dipole_mag_pl_lists.P_Bpl_list,'P_dyn':dipole_mag_pl_lists.P_dyn_list,'P_th':dipole_mag_pl_lists.P_th_list,'P_Bsw':dipole_mag_pl_lists.P_Bsw_list,'Rmp':dipole_mag_pl_lists.Rmp_list
}      

dipole_mag_pl = pd.DataFrame(dipole_mag_pl_dict)

            
dipole_unmag_pl_dict = {'planet_name': dipole_unmag_pl_lists.planet_name_list, 'star_name': dipole_unmag_pl_lists.star_name_list, 'd_star(pc)': dipole_unmag_pl_lists.d_star_list,
              'mass_star(m_sun)':dipole_unmag_pl_lists.mass_star_list, 'radius_star(r_sun)': dipole_unmag_pl_lists.radius_star_list, 
              'p_rot(days)': dipole_unmag_pl_lists.p_rot_list, 'bfield_star(gauss)': dipole_unmag_pl_lists.bfield_star_list, 'a(au)':dipole_unmag_pl_lists.a_list,
              'p_orb(days)':dipole_unmag_pl_lists.p_orb_list,'eccentricity':dipole_unmag_pl_lists.eccentricity_list,'q':dipole_unmag_pl_lists.q_list,'Q':dipole_unmag_pl_lists.Q_list,
              'mass_planet(m_earth)':dipole_unmag_pl_lists.mass_planet_list, 'radius_planet(r_earth)': dipole_unmag_pl_lists.radius_planet_list,
              'T_cor(K)':dipole_unmag_pl_lists.T_cor_list, 'mass_loss_rate(solar)':dipole_unmag_pl_lists.m_dot_list, 'nu_pl':dipole_unmag_pl_lists.nu_pl_list,
              'nu_cycl':dipole_unmag_pl_lists.nu_cycl_list,'rho_pl':dipole_unmag_pl_lists.rho_pl_list,'B_pl':dipole_unmag_pl_lists.B_pl_list,'B_sw':dipole_unmag_pl_lists.B_sw_list,'v_alf':dipole_unmag_pl_lists.v_alf_list,
              'M_A':dipole_unmag_pl_lists.M_A_list,'Flux_r_S_ZL_min':dipole_unmag_pl_lists.Flux_r_S_ZL_min_list, 'Flux_r_S_ZL_max':dipole_unmag_pl_lists.Flux_r_S_ZL_max_list,
              'P_Bpl':dipole_unmag_pl_lists.P_Bpl_list,'P_dyn':dipole_unmag_pl_lists.P_dyn_list,'P_th':dipole_unmag_pl_lists.P_th_list,'P_Bsw':dipole_unmag_pl_lists.P_Bsw_list,'Rmp':dipole_unmag_pl_lists.Rmp_list
}      

dipole_unmag_pl = pd.DataFrame(dipole_unmag_pl_dict)

spiral_mag_pl_dict = {'planet_name': spiral_mag_pl_lists.planet_name_list, 'star_name': spiral_mag_pl_lists.star_name_list, 'd_star(pc)': spiral_mag_pl_lists.d_star_list,
              'mass_star(m_sun)':spiral_mag_pl_lists.mass_star_list, 'radius_star(r_sun)': spiral_mag_pl_lists.radius_star_list, 
              'p_rot(days)': spiral_mag_pl_lists.p_rot_list, 'bfield_star(gauss)': spiral_mag_pl_lists.bfield_star_list, 'a(au)':spiral_mag_pl_lists.a_list,
              'p_orb(days)':spiral_mag_pl_lists.p_orb_list,'eccentricity':spiral_mag_pl_lists.eccentricity_list,'q':spiral_mag_pl_lists.q_list,'Q':spiral_mag_pl_lists.Q_list,
              'mass_planet(m_earth)':spiral_mag_pl_lists.mass_planet_list, 'radius_planet(r_earth)': spiral_mag_pl_lists.radius_planet_list,
              'T_cor(K)':spiral_mag_pl_lists.T_cor_list, 'mass_loss_rate(solar)':spiral_mag_pl_lists.m_dot_list, 'nu_pl':spiral_mag_pl_lists.nu_pl_list,
              'nu_cycl':spiral_mag_pl_lists.nu_cycl_list,'rho_pl':spiral_mag_pl_lists.rho_pl_list,'B_pl':spiral_mag_pl_lists.B_pl_list,'B_sw':spiral_mag_pl_lists.B_sw_list,'v_alf':spiral_mag_pl_lists.v_alf_list,
              'M_A':spiral_mag_pl_lists.M_A_list,'Flux_r_S_ZL_min':spiral_mag_pl_lists.Flux_r_S_ZL_min_list, 'Flux_r_S_ZL_max':spiral_mag_pl_lists.Flux_r_S_ZL_max_list,
              'P_Bpl':spiral_mag_pl_lists.P_Bpl_list,'P_dyn':spiral_mag_pl_lists.P_dyn_list,'P_th':spiral_mag_pl_lists.P_th_list,'P_Bsw':spiral_mag_pl_lists.P_Bsw_list,'Rmp':spiral_mag_pl_lists.Rmp_list
}      

spiral_mag_pl = pd.DataFrame(spiral_mag_pl_dict)

            
spiral_unmag_pl_dict = {'planet_name': spiral_unmag_pl_lists.planet_name_list, 'star_name': spiral_unmag_pl_lists.star_name_list, 'd_star(pc)': spiral_unmag_pl_lists.d_star_list,
              'mass_star(m_sun)':spiral_unmag_pl_lists.mass_star_list, 'radius_star(r_sun)': spiral_unmag_pl_lists.radius_star_list, 
              'p_rot(days)': spiral_unmag_pl_lists.p_rot_list, 'bfield_star(gauss)': spiral_unmag_pl_lists.bfield_star_list, 'a(au)':spiral_unmag_pl_lists.a_list,
              'p_orb(days)':spiral_unmag_pl_lists.p_orb_list,'eccentricity':spiral_unmag_pl_lists.eccentricity_list,'q':spiral_unmag_pl_lists.q_list,'Q':spiral_unmag_pl_lists.Q_list,
              'mass_planet(m_earth)':spiral_unmag_pl_lists.mass_planet_list, 'radius_planet(r_earth)': spiral_unmag_pl_lists.radius_planet_list,
              'T_cor(K)':spiral_unmag_pl_lists.T_cor_list, 'mass_loss_rate(solar)':spiral_unmag_pl_lists.m_dot_list, 'nu_pl':spiral_unmag_pl_lists.nu_pl_list,
              'nu_cycl':spiral_unmag_pl_lists.nu_cycl_list,'rho_pl':spiral_unmag_pl_lists.rho_pl_list,'B_pl':spiral_unmag_pl_lists.B_pl_list,'B_sw':spiral_unmag_pl_lists.B_sw_list,'v_alf':spiral_unmag_pl_lists.v_alf_list,
              'M_A':spiral_unmag_pl_lists.M_A_list,'Flux_r_S_ZL_min':spiral_unmag_pl_lists.Flux_r_S_ZL_min_list, 'Flux_r_S_ZL_max':spiral_unmag_pl_lists.Flux_r_S_ZL_max_list,
              'P_Bpl':spiral_unmag_pl_lists.P_Bpl_list,'P_dyn':spiral_unmag_pl_lists.P_dyn_list,'P_th':spiral_unmag_pl_lists.P_th_list,'P_Bsw':spiral_unmag_pl_lists.P_Bsw_list,'Rmp':spiral_unmag_pl_lists.Rmp_list
}      

spiral_unmag_pl = pd.DataFrame(spiral_unmag_pl_dict)





# Generate table with useful SPI parameters to generate various plots
# and generate plots from data in out_table.csv
dipole_mag_pl.to_csv('OUTPUT/dipole_mag_pl.csv')
os.system('cp ./OUTPUT/dipole_mag_pl.csv ./OUTPUT/out_table.csv')
os.system('python plot_out_table.py')
os.system('mv ./OUTPUT/out_table.pdf ./OUTPUT/dipole_mag_pl.pdf')

dipole_unmag_pl.to_csv('OUTPUT/dipole_unmag_pl.csv')
os.system('cp ./OUTPUT/dipole_unmag_pl.csv ./OUTPUT/out_table.csv')
os.system('python plot_out_table.py')
os.system('mv ./OUTPUT/out_table.pdf ./OUTPUT/dipole_unmag_pl.pdf')

spiral_mag_pl.to_csv('OUTPUT/spiral_mag_pl.csv')
os.system('cp ./OUTPUT/spiral_mag_pl.csv ./OUTPUT/out_table.csv')
os.system('python plot_out_table.py')
os.system('mv ./OUTPUT/out_table.pdf ./OUTPUT/spiral_mag_pl.pdf')

spiral_unmag_pl.to_csv('OUTPUT/spiral_unmag_pl.csv')
os.system('cp ./OUTPUT/spiral_unmag_pl.csv ./OUTPUT/out_table.csv')
os.system('python plot_out_table.py')
os.system('mv ./OUTPUT/out_table.pdf ./OUTPUT/spiral_unmag_pl.pdf')
"""

<|MERGE_RESOLUTION|>--- conflicted
+++ resolved
@@ -304,13 +304,11 @@
 
             ### COMPUTATION OF FREE-FREE Absorption by the stellar wind 
             alphamatrix=[]
-<<<<<<< HEAD
+
             ####
             # We need to determine the 
             ####
-=======
-            
->>>>>>> 42cf994e
+
             R_ff_in  = R_star * R_SPI #altitude over stellar surface where SPI takes place, in cm
             R_ff_out = r_orb*500 #limit for integration of free-free absorption, in cm
             #R_ff_out = R_star * R_ff_OBSERVER #limit for integration of free-free absorption, in cm
@@ -344,7 +342,7 @@
                     print('alphanu entero')
                     print(alphanu)
                   
-<<<<<<< HEAD
+
                     
                     if os.path.isfile('test.txt'):
                         os.system('rm test.txt')
@@ -359,22 +357,7 @@
                     #print(content)
                     alphamatrix.append(content)
                     
-=======
-                    
-                    if os.path.isfile('test.txt'):
-                        os.system('rm test.txt')
-                        
-                    #file = open("test.txt", "w+")
-                    content = str(alphanu)
-                    content=content.replace(" ", ",")
-                    content=content.replace("\n", "")
-                    content=content.replace("[", "")
-                    content=content.replace("]", "")
-                    #print('content')
-                    #print(content)
-                    alphamatrix.append(content)
-                    
->>>>>>> 42cf994e
+
                 
                 ''' 
                 absorption_factor = np.array(absorption)
