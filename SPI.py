
# # Star-planet Interaction (model)
# ## Sub-Alfvenic flux for both a Parker spiral magnetic field configuration and a closed dipolar field configuration

# In[1]:


import os
import shutil
import numpy as np
import pandas as pd

import matplotlib
matplotlib.rc_file_defaults()
import matplotlib.pyplot as plt
from matplotlib.offsetbox import OffsetImage, AnnotationBbox
plt.style.use(['bmh','/home/torres/Dropbox/python/styles/paper.mplstyle'])


### Getting the parameters to predict the SPI radio emission
#
# Observing params: Observin frequency, assumed rms noise, Delta_nu
# Stellar params: T_corona, n_base_corona, B_field, Isothermality of plasma
# Geometry of the sub-Alfvénic interaction: alpha, theta_M
#
from SPIworkflow.__init__ import *

# Import useful constants to be used in the code
from SPIworkflow.constants import *

# FUNCTION DEFINITIONS 
def getImage(path):
    return OffsetImage(plt.imread(path, format="jpg"), zoom=.02)

def Kepler_r(M_star, P_orb):
    """Computes the orbital radius of a planet (=semimajor axis)
       orbiting a star of mass M_star (in solar masses) and orbital period, P_orb (in days)
    """
    r_orb = (G * M_star)**(1/3) * (P_orb/2/np.pi)**(2/3)
    return r_orb

def beta_keV(E_kin=511):
    """ Computes the velocity of an electron with kinetic energy E_k, in units of the speed of light
        OUTPUT: beta (= particle speed / speed of light)
        INPUT: E_kin - kinetic energy of the particle, in keV
    """ 
    E_0 = 511.0 # Rest mass of the electron, in keV
    beta = np.sqrt(1 - (1 + E_kin/E_0)**(-2)) 
    return beta

def bfield_Sano(v_orb=1.0, r_orb=1.0, M_planet = M_earth, rho_core=rho_core_earth):
    """ Computes the surface magnetic field strength of a planet using the Sano scaling law.
        OUTPUT: B_planet, in Gauss
        INPUT : v_orb, M_planet, R_planet, rho_core
                v_orb - orbital speed, in cm/s
                M_planet - Planet mass, in g
                rho_core - Planet outer core density, in g/cm^3. For now, fixed to the
                value of the oute core density of the Earth.
    """
    Omega_earth = 2*np.pi / 86400.  # Angular speed of Earth, in [s^(-1)] = 2*pi radians/day
    Omega_planet = v_orb / r_orb  # Angular speed of planet, in [s^(-1)]. Assumes the planet is tidally locked
    r_core = r_core_earth * (M_planet/M_earth)**0.44 # Scaling law from Curtis & NEss (1986)
    scaling_law = (rho_core / rho_core_earth )**(1/2) * (r_core / r_core_earth)**(7/2) * (Omega_planet / Omega_earth)
    magnetic_moment_planet = magnetic_moment_earth * scaling_law
    B_planet  = 2 * magnetic_moment_planet / r_core**3 # in Tesla.  
    B_planet *= 1e-4 # In Gauss
 
    return B_planet

def Rp_eff_func(Rp, theta_M, Bp, B_tot):
    """ Computes the effective obstacle radius for the planet. 
        If the planet is magnetized, it is normally larger than the planet radius (Rp).
        If unmagnetized, then the effective radius is made equal to Rp.
        OUTPUT: Rp_eff - Effective planet radius, in cm 
        INPUT : Rp - Planet radius (cm)
                theta_M - angle  (radians), of the intrinsic planetary magnetic field (Bp) 
                          wrt the external magnetic field (B_tot).
                Bp -  planet magnetic field (G)
                B_tot - Magnetic field of the stellar wind at planet position (G)
    """
    if (Bp > 0.0):
        Rp_eff = Rp * np.sqrt(3*np.cos(theta_M/2)) * (Bp/B_tot)**(1./3.)
        Rp_eff[Rp_eff<Rp]=Rp # Rp_eff cannot be smaller than Rplanet
    else:
        Rp_eff = Rp
    
    return Rp_eff

def Lrad_leto(B_star=1.0, R_star=1.0, P_rot=1.0):
    """ Returns the radio luminosity of an early-type magnetic star, 
        using the scaling law of Leto et al. (2021, MNRAS)
        OUTPUT: Lnu_rad, in erg/s/Hz
        INPUT:  B_star, in Gauss
                R_star, in R_sun
                P_rot , in days
    """
    alpha = 13.6; beta = 1.94 # from Leto+2021
    nu_ecm = B_star * 2.8e6 # cyclotron freq, in Hz 
    Lnu_rad = 10**alpha * (B_star/1e3)**beta * R_star**(2*beta) * P_rot**(-beta) # erg/s/Hz
    Ltot_rad = Lnu_rad * nu_ecm
    return Ltot_rad
    
# Next function to be implemented in the future
# ## Instead of using particle density, we'll use M_dot 
# ### Currently, this function isn't used for the calculations

def n_wind(M_star_dot=3e-14, d=7e10, v_sw=25.6e5):
    """ Computes the particle density of the stellar wind at some distance d from the
        center of the star.
        OUTPUT: n_sw - particle density of the stellar wind at distance d, in #/cm^3
        INPUT:  M_star_dot - stellar mass-loss rate, in M_sun/yr
                d          - distance from the center of the star, in cm
                v_sw       - Speed of stellar wind at distance d, in cm/s
    """
    M_star_dot *= M_sun/yr2sec  # mass-loss rate, in grams/sec
    m_av  =  1.92e-24 # average particle mass of the solar wind, in grams
    rho = M_star_dot/(4*np.pi * d**2 * v_sw*1e5) # Density of the stellar wind, in gr/cm3
    n_sw = rho / m_av
    return n_sw

M_sun_dot = 2e-14 # Mass-loss rate of Sun, in M_sol/yr
# Proxima Cen
M_star_dot = 0.035*M_sun_dot
n_w = n_wind(M_star_dot, d=0.145*R_sun, v_sw=18.1)
print("Particle density is n_sw = {0:.2e} #/cm^3".format(n_w))


df = pd.read_csv("./INPUT/SPI-sources_planets_MASTER.csv")
#df.columns

df = pd.read_csv("./INPUT/SPI-sources_NO_planets_with_Prot.csv")
df2 = df[["star_name", "ra(hms)", "dec(dms)", "d_star(pc)", "mass_star(m_sun)", "radius_star(r_sun)", 
          "p_rot(days)", "bfield_star(gauss)", "bfield_err(gauss)","ra(deg)", "dec(deg)"]]
mask_d = df2['d_star(pc)'] < 20.0
mask_Prot = df2['p_rot(days)'] > 0.0
mask_Bfield = df2['bfield_star(gauss)'] > 1000.0
mask_dec    = df2['dec(deg)'] > -30.0
data = df2[mask_d & mask_Prot & mask_Bfield & mask_dec]
data.reset_index(inplace=True)
len(data[:])
data[:]


df = pd.read_csv("./INPUT/SPI-sources_planets_completed_no_NaN_sp_type.csv")
df = pd.read_csv("./INPUT/SPI-sources_planets_MASTER.csv")

df = pd.read_csv("./INPUT/SPI-sources_planets_completed_no_NaN.csv")
df2 = df[["star_name", "planet_name", "p_orb(days)", "p_rot(days)", "bfield_star(gauss)", "bfield_err(gauss)",
          "ra(hms)", "dec(dms)", "a(au)", "radius_planet(r_earth)", "mass_planet(m_earth)",
          "d_star(pc)", "mass_star(m_sun)", "radius_star(r_sun)", "ra(deg)", "dec(deg)"]]

df = pd.read_csv("./INPUT/SPI-sources_planets_completed_no_NaN.csv")
df = pd.read_csv("./INPUT/my-SPI-sources.csv")
data = df[["star_name", "planet_name", "p_orb(days)", "p_rot(days)", "bfield_star(gauss)",
           "a(au)", "radius_planet(r_earth)", "mass_planet(m_earth)",
          "d_star(pc)", "mass_star(m_sun)", "radius_star(r_sun)"]]
#df2['freq_cycl(ghz)'] = df2.loc[:,('bfield_star(gauss)')]*2.8e-3
# Create new column
data['freq_cycl(ghz)'] = data['bfield_star(gauss)']*2.8e-3

#data = df2[mask_d & mask_Prot & mask_Porb & mask_a & mask_Bfield & mask_dec]
#data = data.drop_duplicates(subset=['star_name'])
data.reset_index(inplace=True)
data[:]

#print(df[' Period'][indi])
#print(data.to_latex(index=False, columns=['planet_name', 'ra(hms)', 'dec(dms)', 'd_star(pc)', 
#                                          'p_rot(days)', 'bfield_star(gauss)', 'radius_planet(r_earth)',   
#                                          'p_orb(days)', 'freq_cycl(ghz)']))
#      
#["planet_name", "p_orb(days)", "p_rot(days)", "bfield_star(gauss)", "bfield_err(gauss)",
#          "ra(hms)", "dec(dms)", "a(au)", "radius_planet(r_earth)", "mass_planet(m_earth)",
#          "star_name", "d_star(pc)", "mass_star(m_sun)", "radius_star(r_sun)", "ra(deg)", "dec(deg)"]]


# We use an isothermal Parker wind
# Sound speed, in cm/s- Depends only on the Temperature of the stellar corona
vsound = np.sqrt(5/3 * k_B * T_corona/m_h) 

# If OUTPUT directory does not exist, then create it.
outdir = 'OUTPUT'
try:
    os.mkdir(outdir)
    print('Directory', outdir, 'created')
except FileExistsError:
    print('Directory', outdir, 'already exists')

#indis = range(len(data))
indis = [10]
for indi in indis:
    planet = data['planet_name'][indi]
    #print("Planet = {0:12s}\n".format(planet))
    d      = data['d_star(pc)'][indi] * pc               # Distance to stellar system , in  cm
    B_star = data['bfield_star(gauss)'][indi]            # Stellar surface magnetic field
    M_star = data['mass_star(m_sun)'][indi] * M_sun
    P_orb  = data['p_orb(days)'][indi] # Orbital period, in days
    Exoplanet = data['planet_name'][indi]
    Rp = data['radius_planet(r_earth)'][indi]*R_earth # Planetary radius
    Mp = float(data['mass_planet(m_earth)'][indi])*M_earth # Planetary mass
    r_orb  = data['a(au)'][indi]*au    # orbital distance, in cm
    nu_ecm = data['freq_cycl(ghz)'] # in GHz
    #P_orb  *= 86400 # Orbital period, in cgs
    #semimajor_a = Kepler_r(M_star, P_orb)/au
    R_star = data['radius_star(r_sun)'][indi]
    #orb_distance = data['a(au)'][indi]*au / (R_star*R_sun) # in stellar radii
    P_rot_star = float(data['p_rot(days)'][indi])   # Rotation period  of star, in days
    #print(type(P_rot_star), type(M_star))
    #P_rot_star *= day    # Rotation period  of star, in sec
    Ltot_rad = Lrad_leto(B_star, R_star, P_rot_star) # in erg/s
    #Lnu_rad  = Ltot_rad / (nu_ecm*1e9)
    #Flux_nu_rad = Lnu_rad/(4*np.pi *  d**2)  
    #print("Ltot_rad = {0:2.1e} erg/s".format(Ltot_rad))
    #print("Rp = {0:2.1e} R_earth; Mp = {1:2.1e} M_earth".format(Rp/R_earth, Mp/M_earth))
    #print("Done with planet {0:12s}\n.".format(planet))


# Quitar en el futuro?
def B_shulyak(P_rot):
    """Computes the magnetic field of the star, in Gauss, for an assumed P_rot, in days.
    Based on a fit to the data in Shulyak+2019 (Nature Ast), carried out by LPM.
    The values do not make sense. Ask LPM to check the fitted values
    """
    m = -0.29649; n =  3.54299
    B = int(10**(m * np.log10(P_rot/day) + n)) 
    return B


# Setting the stellar magnetic field geometry and the value of the 
# intensity of the planetary magnetic field
# 

# Stellar magnetic field geometry
# The convention is that Bfield_geom_arr = 1 => open Parker spiral geometry; 
#  Bfield_geom_arr = 0 - closed dipolar geometry

# Magnetic field of the planet
#  Bp0_arr = 0 - unmagnetized planet, i.e., B_planet = 0 G; 
#  Bp0_arr = 1 - magnetized planet, i.e., B_planet = 0 G; 

Bfield_geom_arr = [0]
Bp0_arr= [0, 1]
#Bfield_geom_arr = [0,1]
#Bp0_arr= [0,1]

#for indi in range(len(data)):
#star_array = [92, 93, 94, 95]
#star_array = range(len(data))
star_array = [0]
for indi in star_array:
    #indi=63
    d      = data['d_star(pc)'][indi] * pc               # Distance to stellar system , in  cm
    R_star = data['radius_star(r_sun)'][indi] * R_sun    # Stellar radius in cm
    M_star = data['mass_star(m_sun)'][indi] * M_sun      # Stellar mass in g,
    P_rot_star = float(data['p_rot(days)'][indi]) * day  # Rotation period  of star, in sec
    B_star = data['bfield_star(gauss)'][indi]            # Stellar surface magnetic field
  
    # Planet - 
    Exoplanet = data['planet_name'][indi]
    Rp = data['radius_planet(r_earth)'][indi]*R_earth # Planetary radius
    Mp = float(data['mass_planet(m_earth)'][indi])*M_earth # Planetary mass
    r_orb  = data['a(au)'][indi]*au    # orbital distance, in cm
    P_orb = data['p_orb(days)'][indi] #orbital period of planet, in days
    
    
    for ind in Bfield_geom_arr:
        for ind1 in Bp0_arr:

            # Common properties for star and planet
            # 
            Omega_star = 2.0*np.pi / P_rot_star # Angular rotation velocity of the star
            M_star_msun = M_star / M_sun # Stellar mass in units of solar mass
        
            r_sonic =  G * M_star / (2 * vsound**2) # Radius of sonic point

            # MPT: The two lines below ("Nsteps" and "d_orb" should be outside this loop, 
            # but for some reason to be understood, the first time results in v_sw[0] = 0, which in turn results
            # in a division by zero. This causes exiting the program. So, for now, we keep those lines inside the loop, which 
            # prevents the zeroth value. Maybe the line v_sw = np.zeros(len(d_orb)) is causing the trouble? Check it
            #Nsteps = 10
            d_orb_max = 2*r_orb/R_star # Max. orbital distance, in units of R_star
            Nsteps = int(2*d_orb_max)
            #d_orb = np.linspace(1.002, 10, Nsteps) * R_star # Array of (orbital) distances to the star
            #d_orb = np.linspace(2.00, d_orb_max, Nsteps) * R_star # Array of (orbital) distances to the star
            d_orb = np.linspace(1.02, 210, Nsteps) * R_star # Array of (orbital) distances to the star
            print(len(d_orb))
            v_orb = (G * M_star/d_orb)**0.5 # Orbital speed of planet as f(distance to star), in cm/s
            v_corot = d_orb * Omega_star # Corotation speed (cm/s)

            #
            # The wind speed is computed as in Turnpenney+18
            #
            # using the Lambert W function
            # D_r as in Eq. 18 of Turnpenney+2018, which is taken from eq. 15 in Cranmer 2004

            from scipy.special import lambertw
            D_r = (d_orb/r_sonic)**(-4) * np.exp(4*(1 - r_sonic/d_orb) - 1)
            v_sw2 = np.zeros(len(d_orb), dtype=complex)
            v_sw  = np.zeros(len(d_orb))

            for i in range(len(d_orb)):
                if (d_orb[i]/r_sonic) >= 1.0:
                    v_sw2[i] = -vsound**2 * lambertw(-D_r[i], k=-1)
                else: 
                    v_sw2[i] = -vsound**2 * lambertw(-D_r[i], k=0)
                # The actual speeed is the real part of v_sw2[i]
                v_sw[i]  = np.sqrt(v_sw2[i].real)

            v_sw_base = v_sw[0]    # Stellar wind velocity at the closest distance to the star
            
            #print("V_sound = {0:.3f} km/s; V_sw at the base = {1:.3f} km/s".format(vsound/1e5, v_sw_base/1e5))    
            
            # Eq. 23 of Turnpenney+18 - Second term of RHS 
            # The vector v_rel = v_sw - v_orb (Eq. 5 in Saur+13, and see also Fig. 1 in Turnpenney+18)
            # 
            v_rel = np.sqrt(v_orb**2 + v_sw**2) # Relative speed between stellar wind and obstacle
            v_rel_angle = np.arctan(v_orb/v_sw) # Angle between radial vector and relative velocity
            
            # n_dplanet - Number density at orbital distance to the planet. 
            # If the stellar plasma is assumed to be isothermal, then 
            # the density falls down as ~ R^(-2) * v_sw^(-1).
            #
            # Alternatively, we fix the density at the distance of the planet from the host star.
            #
            if isothermal:
                n_dplanet = n_sw_base * (d_orb/R_star)**(-2) / (v_sw/v_sw_base) # Plasma density at distance (R/R_star)
            else:
                n_dplanet = 1e4  # fixed                 
                
            # Magnetic field geometry
            # open_field - defines the geometry of the magnetic field
            open_field = Bfield_geom_arr[ind]
            
            if open_field: 
                # Open Parker Spiral - Falls down with distances as R^(-2) rather than R^(-3) as in the dipole case
                B_r = B_star * (d_orb/R_star)**(-2) # Stellar wind B-field at (R/R_star), Eqn 20 Turnpenney 2018
                B_phi = B_r * v_corot/v_sw # Azimuthal field (Eqn 21 Turnpenney 2018)
                B_tot = np.sqrt(B_r**2 + B_phi**2) # Total B-field at planet orbital distance

                # Eq. 23 of Turnpenney 2018 -  First term of RHS
                B_ang = np.arctan(B_phi/B_r) # Angle the B-field makes with the radial direction

                # Angle between the stellar wind magnetic field and the impinging plasma velocity
                theta = np.absolute(B_ang - v_rel_angle) # Eqn 23 in Turnpenney 2018

                # theta is the angle between the B_sw (the insterstellar magnetic field), and the
                # incident stellar wind velocity.  See Fig. 1 in Turnpenney+2018
                #
                geom_f = (np.sin(theta))**2 # Geometric factor in efficiency 
            else:
                # Closed, dipolar configuration - It falls with distance as R^(-3)
                # B_star - magnetic field at the magnetic equator on the stellar surface
                # 
                phi = 0. # azimuth, measured from the North magnetic pole of the star (in degrees)
                phi *= np.pi/180. # to radians

                B_r   = -2 * B_star * (d_orb/R_star)**(-3) * np.cos(phi) # Radial component of the dipole magnetic field of the stellar wind as f(distance to star)
                B_phi = - B_star * (d_orb/R_star)**(-3) * np.sin(phi) # Azimuthal component of the dipole magnetic field 
                B_tot = np.sqrt(B_r**2 + B_phi**2) # Total dipole magnetic field 

                geom_f = 1.0 # Geometric factor. 1 for closed dipole configuration, different for the open field configuration

            # Alfven speed and Mach Number
            rho_sw = m_average * n_dplanet #density, in g * cm^(-3)
            #v_alf = 2.18e11 * B_tot / np.sqrt(n_dplanet) # Alfven speed at the distance of the planet, in cm/s
            #v_alf = B_tot / np.sqrt(4.0 * np.pi * rho_sw) 
            # Relativistically corrected Alfvén speed, as v_alf must be less than the speed of light
            v_alf = B_tot / np.sqrt(4.0 * np.pi * rho_sw) * 1./np.sqrt(1 + (B_tot**2/(4.*np.pi * rho_sw * c**2)))
            M_A   = v_rel/v_alf # Alfven mach number
            
            #Radial Alfvén speed
            mu_0_cgs = 1.0 # magnetic permeability in vacuum, in cgs units
            
            v_alf_r = B_r / np.sqrt(mu_0_cgs * rho_sw) # in cm/s
            M_A_radial = np.abs(v_sw / v_alf_r)



            #print('Relative speed = {0:.1e} km/s \n', format(v_rel/1e5))
            #print('Alfvén speed   = {0:.1e} km/s \n', format(v_alf/1e5))
            #print('Alfvén Mach number = {0:.3f} \n', format(M_A))
            #print('v_alf_rel/v_alf  = {0:.1e} km/s \n', format(v_alf_rel/v_alf))

            #print('Wind speed   = {0:.1e} km/s \n', format(v_sw/1e5))
            #print('Alfvén radial speed = {0:.1e} km/s \n', format(v_alf_r/1e5))
            #print('Alfvén radial Mach number = {0:.3f} \n', format(M_A_radial))

            # defines whether planet is unmagnetized (Bp0=0), or magnetized (Bp0 = 1)
            Bp0 = Bp0_arr[ind1]
            
            if Bp0:
                Bp = bfield_Sano(v_orb, d_orb, Mp) # Sano (1993) scaling law
                #Bp = np.ones(len(d_orb))
            else:
                Bp = np.zeros(len(d_orb)) # unmagnetized planet
            
            # Planetary magnetic field (as a function of orbital distance)
            #
            # This is a simple Sano(1993) scaling law dependence, assuming a tidally locked planet, 
            # core_radius equal to the Earth radius, and core density equal to that of the Earth.
            # 
            #
            # Bp0 is the magnetic field at the assumed orbital distance
            #    
            #Bplanet_dep = 0
            #if Bplanet_dep:
            #    Bp = Bp0 * M_star_msun**(1/2)/(d_orb/au)**(3/2) * (P_orb/yr)
            #else:    
            #    Bp = Bp0  #If we don't use any dependence, then Bp = Bp0
            
            #print('Bp = ', Bp)
            #
            # Effective radius of the Alfvén wing, in units of R_p (R_obst in Eq. 57 of Saur+2013, A&A)
            # It depends on the orientation, theta_M, of the intrinsic planetary magnetic field (Bp) 
            # wrt the external magnetic field (B_tot).
            #
            
            #if (Bp > 0.0):
            #    Rp_eff = Rp * np.sqrt(3*np.cos(theta_M/2)) * (Bp/B_tot)**(1./3.)
            #    Rp_eff[Rp_eff<Rp]=Rp # Rp_eff cannot be smaller than Rplanet
            #else:
            #    Rp_eff = Rp  
            Rp_eff = Rp * np.sqrt(3*np.cos(theta_M/2)) * (Bp/B_tot)**(1./3.)
            Rp_eff[ Rp_eff < Rp] = Rp # Rp_eff cannot be smaller than Rplanet    
            #print("Planetary Magnetic field = {0:.1f} G".format(Bp))
            #print("The effective radius is {0:.1e}".format(Rp_eff))
            #print(f"Rp_eff = \n {Rp_eff}")
            #print(f"Rp_eff/Rp = \n {Rp_eff/Rp}")
            # 
            # Total Poynting flux, as in Saur+2013 - Eq. 55 (page 7 of 20)
            # Applies if  M_A is small (<< 1)
            # Note that for the geometric factor, we follow Turnpenney's definition, so 
            # the factor is sin^2(theta), not cos^2(theta)
            #
            # Total Poynting flux (S_mks), in mks units [kg * m * s^(-2) * A^(-2)]
            mu_0 = 4*np.pi*1e-7 # magnetic permeability in vacuum, in mks units
<<<<<<< HEAD
            # Poynting flux, in mks units
            S_poynt_mks = 2 * np.pi * (Rp_eff/1e2)**2 * (alpha*M_A)**2 \ 
=======
            S_poynt_mks = 2 * np.pi * (Rp_eff/1e2)**2 * (alpha*M_A)**2  \
>>>>>>> 4cb75164
                            * (v_alf/1e2) * (B_tot/1e4)**2/mu_0 * geom_f
            S_poynt = S_poynt_mks * 1e7 # Total Poynting flux, in cgs units (erg/s) 
            
            
            # Total Poynting flux, as in Lanza 2009 (Eq. 8) and Zarka 2007 (Eq. 9) 
            # They have a value which is different by a factor 2 * M_A * alpha^2
            # In addition, they include a geometric factor of order 1/2.
            #
            ZL_factor = 0.5
            S_poynt_ZL = S_poynt * ZL_factor / (2 * M_A * alpha**2 * geom_f)
            
            # Beam solid angle covered by the ECM emission
            # It depends on the kinetic energy of electrons (as beta is determined from them), in keV
            #
            #Ekin_min = 10 ; Ekin_max = 511        
            Ekin_min = 20 ; Ekin_max = 200
            beta_min = beta_keV(Ekin_min); beta_max = beta_keV(Ekin_max)
            
            # BEAM SOLID ANGLE
            # We assume an emission cone with half-opening angle theta and angular width d_theta.
            # theta and d_theta are related to the speed of the electrons as theta \approx d_theta \approx v/c = beta
            # 
            # The solid angle, Omega, of a cone with half-opening angle, theta, 
            # is Omega = 2*np.pi * (1. - np.cos(theta))
            # Therefore, a cone sheet with inner half-opening angle, theta, and angular width d_theta
            # has a solid angle Omega = 2*np.pi* ( np.cos (theta - d_theta/2) - np.cos(theta +d_theta/2)) 
            
            #Range of beam solid angles (Omega) for the emitter depends on beta_min and beta_max
            Omega_1 = 2*np.pi * (np.cos(np.arccos(beta_min) - beta_min/2) - np.cos(np.arccos(beta_min) + beta_min/2)) 
            Omega_2 = 2*np.pi * (np.cos(np.arccos(beta_max) - beta_max/2) - np.cos(np.arccos(beta_max) + beta_max/2)) 
            
            # beam solid angle of the emitter / 4*pi 
            # Check why I (MPT) wrote " /4*pi" in the previous line 
            Omega_min = min(Omega_1, Omega_2)
            Omega_max = max(Omega_1, Omega_2)

            
            #print("beta_min of electrons (E_k={0:.1f} keV) = {1:.3f}; \n beta_max of electrons (E_k={2:.1f} keV) = {3:.3f}".\
            #      format(Ekin_min, beta_min, Ekin_max, beta_max))
            #print("Half-opening angle of emission cone: theta_min = {0:.1f} deg; theta_max = {1:.1f} deg".\
            #       format(np.arccos(beta_max)*180./np.pi, np.arccos(beta_min)*180/np.pi))
            #print("(Angular) width of emission cone: theta_min = {0:.1f} deg; theta_max = {1:.1f} deg".\
            #       format(beta_min*180./np.pi, beta_max*180/np.pi))
            #print("solid angles: Min = {0:.3f}; Max = {1:.3f}".format(Omega_min, Omega_max))
            #print(" ")

            # in-band radio power received from one whole hemisphere
            #power  = 2*np.pi * flux * mJy * d**2 * Delta_nu_obs 

            # The range of allowed powers, considering the beamed solid angle
            # and the possible total bandwidth
            # 
            gyrofreq = e*B_star/(2*np.pi * m_e * c)
            Delta_nu_cycl = 0.5 * gyrofreq # width of ECMI emission = (0.5 * gyrofreq)
        
            #Fix flux_min = flux_max = flux
            #flux_min = flux_max = flux 

            #
            #power_min = power/(2*np.pi) * (flux_min/flux) * Omega_min * Delta_nu_cycl/Delta_nu_obs
            #power_max = power/(2*np.pi) * (flux_max/flux) * Omega_max * Delta_nu_cycl/Delta_nu_obs
            #
            # Range of values for the star-ward Poynting flux
            #Poynt_min = power_min / eps_max 
            #Poynt_max = power_max / eps_min 

            #print("In-band power (from 1 whole hemisphere) =  {0:.2e}".format(power))
            #print("power (from 1 sr)  =  {0:.2e}".format(power/2/np.pi * Delta_nu_cycl/Delta_nu_obs))
            #print("power_min =  {0:.2e}; power_max = {1:.2e}".format(power_min, power_max))
            #print("Poynting fluxes: Min = {0:.2e}; Max = {1:.2e}".format(Poynt_min, Poynt_max))
            # Flux density received at Earth (from the theoretically expected Poynting flux)
            # 
            
            #beam solid angle of the ECMI emission, in sterradians. There is no need to fix this value, as this is
            #given by the population of electrons. If we don't fix it, we can constrain other parameters, e.g., 
            # eps, the efficienty factor in converting energy into Poynting flux.
            Omega = 1.6 

            # For simplicity, take Omega_min = Omega_max = Omega
            Omega_min = Omega_max = Omega
            
            dilution_factor_min = eps_min / (Omega_max * d**2 * Delta_nu_cycl) 
            dilution_factor_max = eps_max / (Omega_min * d**2 * Delta_nu_cycl)

            # Min and Max expected flux density to be received for Saur-Turnpenney model, in erg/s/Hz/cm2
            Flux_r_S_min = S_poynt * dilution_factor_min
            Flux_r_S_min *= 1e26 # Flux density, in mJy
            Flux_r_S_max = S_poynt * dilution_factor_max
            Flux_r_S_max *= 1e26 # Flux density, in mJy

            # Min and Max expècted flux density to be received for Zarka-Lanza model, in erg/s/Hz/cm2
            Flux_r_S_ZL_min = S_poynt_ZL * dilution_factor_min
            Flux_r_S_ZL_min *= 1e26 # Flux density, in mJy
            Flux_r_S_ZL_max = S_poynt_ZL * dilution_factor_max
            Flux_r_S_ZL_max *= 1e26 # Flux density, in mJy
            

            ###########################################################################
            ####                  PLOTTING                                         ####
            ###########################################################################
            
            ### Plot received flux density as a function of distance from the star
            ###
            #matplotlib.rc_file_defaults()
            #plt.style.use(['bmh', '/home/torres/Dropbox/python/styles/paper.mplstyle'])

            lw = 3

            # Kepler's third law, with d_orb_mark in units of R_star, 
            # so that period_mark is in days.
            #
            period_mark = np.array([1, 10, 20, 40, 80, 100, 120, 140, 160,])
            d_orb_mark = (period_mark/yr)**(2/3) * M_star_msun**(1/3) * (au/R_star)

            # Plot only Flux density vs. orbital distance, or also log(M_A) vs. d_orb 
            multiple = 1
            if multiple:
                plt.figure(figsize=(8,11))
                ax1 = plt.subplot2grid((3,1),(0,0),rowspan=1,colspan=1)
                ax2 = plt.subplot2grid((3,1),(1,0),rowspan=2,colspan=1)
            else:
                plt.figure(figsize=(8,7.5))
                ax2 = plt.subplot2grid((1,1),(0,0),rowspan=1,colspan=1)


            x   = d_orb/R_star # (distance array, in units of R_star)

            y_min = np.log10(Flux_r_S_min) # minimum flux (array), Saur/Turnpenney model
            y_max = np.log10(Flux_r_S_max) # maximum flux (array)
            y_min_ZL = np.log10(Flux_r_S_ZL_min) # minimum flux (array), Zarka/Lanza model
            y_max_ZL = np.log10(Flux_r_S_ZL_max) # maximum flux (array)

            #
            #ax1.plot(x, np.log10(M_A), lw=lw)
            ax1.plot(x, np.log10(M_A), color='k', lw=lw)
            #ax2.plot(x, y_min, lw=lw, color='orange', lw=lw, label="Saur/Turnpenney model")
            #ax2.plot(x, y_max, lw=lw, color='orange')
            
            # Fill with color for ZL and ST models
            #
            ax2.fill_between(x, y_min_ZL, y_max_ZL, color="blue", alpha=0.7, label="Zarka/Lanza model")
            ax2.fill_between(x, y_min, y_max,color="orange", alpha=0.7, label="Saur/Turnpenney model")


            #ax2.plot(dvec/R_star,np.log10(Flux_r_S), lw=lw, label="Saur/Turnpenney model")
            #ax2.plot(dvec/R_star,np.log10(Flux_r_S_ZL), lw=lw,label = "Zarka/Lanza model")
            #
            #ax2.fill_between([np.amin(dvec)/R_star,np.amax(dvec)/R_star], \
            #                 [np.log10(Poynt_min),np.log10(Poynt_min)], \
            #                 [np.log10(Poynt_max),np.log10(Poynt_max)],color="orange",alpha=0.4)

            ax11 = ax1.twiny()
            ax11.set_xticks(d_orb_mark)
            ax11.set_xticklabels(period_mark)
            ax11.tick_params(top=False,which='minor')
            ax1.tick_params(top=False,which='both')
            ax1.set_xticklabels([])
            #ax2.tick_params(labeltop=False, labelright=True)

            xmin = np.amin(d_orb)/R_star
            xmax = np.amax(d_orb)/R_star
            
            # Axis limits
            ax11.set_xlim([xmin, xmax])
            ax1.set_xlim([xmin, xmax])
            ax2.set_xlim([xmin, xmax])

            #ax11.set_xlim(5,50)
            #ax1.set_xlim(5,50)
            #ax2.set_xlim(5,50)

            #ax1.set_xscale('log')
            #ax2.set_xscale('log')
            #VALORES ORIGINALES
            ax1.set_ylim([-3,0])
            ax2.set_ylim([-3,3])
            #VALORES TEST
            #ax1.set_ylim([-50,20])
            #ax2.set_ylim([-50,80])

            # Draw vertical line at average position of Gl 514b
            ax1.axvline(x=r_orb/R_star, ls='--', color='k', lw=2)
            ax2.axvline(x=r_orb/R_star, ls='--', color='k', lw=2)
            
            #Draw vertical line at 0.23 au
            ax1.axvline(x=0.23*au/R_star, ls='--', color='k', lw=2)
            ax2.axvline(x=0.23*au/R_star, ls='--', color='k', lw=2)
            
            
            #
            ax11.set_xlabel("Orbital period [days]")
            ax2.set_xlabel(r"Distance / Stellar radius")
            ax1.set_ylabel(r"${\rm log} (M_A)$")
            ax2.set_ylabel(r"${\rm log}$ (Flux density [mJy])")

            #Draw also Alfven radial Mach number
            draw_M_A_radial = 0
            if draw_M_A_radial:
                ax12 = ax1.twinx() #instantiate 2nd axes that shares the same x-axis
                ax12.set_ylim([-3,0])
                color = 'tab:blue'            
                ax12.set_ylabel('')
                ax12.plot(x, np.log10(M_A_radial), color=color, lw=lw)
                ax12.set_ylabel(r"${\rm log} (M_{A, \rm radial})$", color=color)
                ax12.tick_params(axis='y', labelcolor=color)
            
            # draw 3*rms upper limit
            draw_rms = 0
            if draw_rms:
                ax2.axhline(y=np.log10(3*rms), ls='-.', color='grey', lw=2)
                xpos = d_orb_max/6
                ypos = np.log10(4*rms)
                ax2.text(x=xpos,y=ypos,s=r"3$\times$RMS",fontsize='small')
            
            ax1.plot([xmin, xmax],[22,22],'k--') # This line needs to be modified to take into account different
            ax2.legend(loc=1)

            # draw a little Earth at the planet position for visualization purposes
            paths = ['./pics/earth.png']
            x = [r_orb/R_star]
            y = [np.log10(3*rms)]
            for x0, y0, path in zip(x, y, paths):
                ab_earth = AnnotationBbox(getImage(path), (x0, y0), frameon=False)
                ax2.add_artist(ab_earth)            
    
            #Print out relevant input and output parameters, including the expected flux received at Earth 
            # from the SPI at the position of the planet
            # To this end, first find out the position of the planet in the distance array
            d_diff = np.abs((d_orb-r_orb)/R_star)
            loc_pl = np.where(d_diff == d_diff.min())

            B_pl_loc = round(float(Bp[loc_pl]/bfield_earth), 2) # Planetary magnetic field, in units of Bfield_earth
            #B_pl_loc = int(Bp[loc_pl]) # Planetary magnetic field, in Gauss
            print(f"Done with planet {Exoplanet}")
            
            #ax2.text(x=60,y=1.8,s=r"$B_\ast = \,{\rm G}$")
            #ax2.text(x=60,y=1.4,s=r"$B_{\rm pl} = 1 \,{\rm G}$")
            #
            #ax2.text(x=12,y=-1.2,s=r"$B_{\rm cycl}$   = " + str(B_star) + " G ",fontsize='small')
            #ax2.text(x=12,y=-1.6,s=r"$B_{\rm planet}$ = " + str(Bp) + " G ", fontsize='small')
            #ax2.text(x=12,y=-2.0,s=r"$n_{\rm corona}$ = " + str(n_sw_base/1e7) + "x10$^7$ cm$^{-3}$ ", fontsize='small')
            #ax2.text(x=3,y=0.1+np.log10(3*rms),s=r"Requested 3$\sigma$", fontsize='x-small')
            xpos = d_orb_max / 2 + 0.7
            ypos = 1.5
            d_ypos = 0.5
            ax2.text(x=xpos,y=ypos,s=r"$B_\star$    = " + str(B_star) + " G ",fontsize='small')
            ax2.text(x=xpos,y=ypos-d_ypos,s=r"$B_{\rm planet}$ = " + str(B_pl_loc) + r"$B_{\rm Earth}$", fontsize='small')
            ax2.text(x=xpos,y=ypos-2*d_ypos, s=r"$n_{\rm corona}$ = " + str(n_sw_base/1e7) + "x10$^7$ cm$^{-3}$ ", fontsize='small')
        
            common_string = str(B_star)+"G"+"-Bplanet"+str(Bp[loc_pl])+"G"
            if open_field:
                ax1.text(x=0, y=1, s= Exoplanet + " - Open field")
                outfile = Exoplanet + "-Open-Bstar"+ common_string
            else:
                ax1.text(x=0, y=1, s= Exoplanet + " - Closed field")
                outfile = Exoplanet + "-Closed-Bstar"+ common_string

            plt.tight_layout()
            
            # Variable to send output to files (output=1), or show them in the notebook (output = 0) 
            output = 0
            
            if output:
                common_string = str(B_star)+"G"+"-Bplanet"+str(Bp[loc_pl])+"G"
                if open_field:
                    ax1.text(x=0, y=1, s= Exoplanet + " - Open field")
                    out = Exoplanet + "-Open-Bstar"+ common_string
                else:
                    ax1.text(x=0, y=1, s= Exoplanet + " - Closed field")
                    out = Exoplanet + "-Closed-Bstar"+ common_string
                
                outfilePDF = os.path.join(outdir, outfile+".pdf")
                plt.savefig(outfilePDF)
                plt.close()
            else:
                plt.show()
            
            
            
            outfileTXT = os.path.join(outdir, outfile+'.txt')
            with open(outfileTXT, 'w') as f:
                f.write('# INPUT PARAMETERS:  ########\n') 
                #f.write('B_star = {0:.0f} G; B_planet = {1:.0f} G\n'.format(B_star, Bp[loc_pl]))
                f.write('T_corona = {0:.0e} K\n'.format(T_corona))
                f.write('Stellar wind particle density at the base = {0:.0e} cm-3\n\n'.format(n_sw_base))
                f.write('# OUTPUT PARAMETERS: ########\n')
                f.write('ECMI freq (fundamental) = {0:.0f} MHz\n'.format(gyrofreq/1e6))
                f.write('Flux_ST: ({0}, {1}) mJy\n'.format(Flux_r_S_min[loc_pl], Flux_r_S_max[loc_pl]))
                f.write('Flux_ZL: ({0}, {1}) mJy\n'.format(Flux_r_S_ZL_min[loc_pl], Flux_r_S_ZL_max[loc_pl]))
            


# In[ ]:


# Print out the expected flux received at Earth from the SPI at the position of the planet

# First, find out the position of the planet in the distance array
d_diff = np.abs((d_orb-r_orb)/R_star)
location_pl = np.where(d_diff == d_diff.min())

#print('S_poynt: {0} erg/s\n'.format(S_poynt))
#print('Flux_ST: {0} mJy\n'.format(Flux_r_S_max))    
#print('Flux_ZL: {0} mJy\n'.format(Flux_r_S_ZL_max))    

# Print out minimum and maximum values of flux density at the planet location
#print("B_star =", B_star, " G; " "B_planet = ", Bp, " G ")
print("\nPrint out Poynting Flux at the planet location")
print("Saur/Turnpenney (erg/s): ", S_poynt[location_pl])
print("\nPrint out Poynting Flux at the first cell")
print("Saur/Turnpenney (erg/s): ", S_poynt[0])

print("\nPrint out minimum and maximum values of flux density at the planet location")
print("Saur/Turnpenney (mJy): ", Flux_r_S_min[location_pl], Flux_r_S_max[location_pl])
#print("Zarka/Lanza: (mJy)", Flux_r_S_ZL_min[location_pl], Flux_r_S_ZL_max[location_pl])
print("\nPrint out minimum and maximum values of flux density at the first cell")
print("Saur/Turnpenney (mJy): ", Flux_r_S_min[0], Flux_r_S_max[0])
#print("Zarka/Lanza: (mJy)", Flux_r_S_ZL_min[0], Flux_r_S_ZL_max[0])


# In[ ]:



<|MERGE_RESOLUTION|>--- conflicted
+++ resolved
@@ -433,12 +433,8 @@
             #
             # Total Poynting flux (S_mks), in mks units [kg * m * s^(-2) * A^(-2)]
             mu_0 = 4*np.pi*1e-7 # magnetic permeability in vacuum, in mks units
-<<<<<<< HEAD
             # Poynting flux, in mks units
-            S_poynt_mks = 2 * np.pi * (Rp_eff/1e2)**2 * (alpha*M_A)**2 \ 
-=======
             S_poynt_mks = 2 * np.pi * (Rp_eff/1e2)**2 * (alpha*M_A)**2  \
->>>>>>> 4cb75164
                             * (v_alf/1e2) * (B_tot/1e4)**2/mu_0 * geom_f
             S_poynt = S_poynt_mks * 1e7 # Total Poynting flux, in cgs units (erg/s) 
             
